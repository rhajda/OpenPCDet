--- conflicted
+++ resolved
@@ -25,11 +25,7 @@
     BACKBONE_3D:
         NAME: PointNet2MSG
         SA_CONFIG:
-<<<<<<< HEAD
-            NPOINTS: [2048, 512, 128, 32] # [8192, 2048, 512, 128] # features per point 
-=======
-            NPOINTS: [2048, 512, 128, 32]
->>>>>>> e482c12f
+            NPOINTS: [2048, 512, 128, 32] # [8192, 2048, 512, 128] # features per point
             RADIUS: [[0.1, 0.5], [0.5, 1.0], [1.0, 2.0], [2.0, 4.0]]
             NSAMPLE: [[16, 32], [16, 32], [16, 32], [16, 32]]
             MLPS: [[[16, 16, 32], [32, 32, 64]],
@@ -143,13 +139,8 @@
 
 
 OPTIMIZATION:
-<<<<<<< HEAD
     BATCH_SIZE_PER_GPU: 4
-    NUM_EPOCHS: 1
-=======
-    BATCH_SIZE_PER_GPU: 2
     NUM_EPOCHS: 75
->>>>>>> e482c12f
 
     OPTIMIZER: adam_onecycle
     LR: 0.01
