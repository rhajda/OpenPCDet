CLASS_NAMES: ['Car']

DATA_CONFIG:
    _BASE_CONFIG_: cfgs/dataset_configs/indy_dataset.yaml

    DATA_PROCESSOR: # This overwrites the DAPTA_PROCESSOR given in the 'dataset_configs/indy_dataset'
        -   NAME: mask_points_and_boxes_outside_range
            REMOVE_OUTSIDE_BOXES: True

        -   NAME: sample_points
            NUM_POINTS: {
<<<<<<< HEAD
                'train': 32768,
                'val': 32768,
=======
                'train': 32768, # original is half # taken from fixed radius!
>>>>>>> c97f266b
                'test': 32768
            }

        -   NAME: shuffle_points
            SHUFFLE_ENABLED: {
                'train': True,
                'val': False,
                'test': False
            }

MODEL:
    NAME: PointRCNN

    BACKBONE_3D:
        NAME: PointNet2MSG
        SA_CONFIG:
<<<<<<< HEAD
            NPOINTS: [2048, 512, 128, 32]
=======
            NPOINTS: [2048, 512, 128, 32] # [8192, 2048, 512, 128] # features per point 
>>>>>>> c97f266b
            RADIUS: [[0.1, 0.5], [0.5, 1.0], [1.0, 2.0], [2.0, 4.0]]
            NSAMPLE: [[16, 32], [16, 32], [16, 32], [16, 32]]
            MLPS: [[[16, 16, 32], [32, 32, 64]],
                   [[64, 64, 128], [64, 96, 128]],
                   [[128, 196, 256], [128, 196, 256]],
                   [[256, 256, 512], [256, 384, 512]]]
        FP_MLPS: [[128, 128], [256, 256], [512, 512], [512, 512]]

    POINT_HEAD:
        NAME: PointHeadBox
        CLS_FC: [256, 256]
        REG_FC: [256, 256]
        CLASS_AGNOSTIC: False
        USE_POINT_FEATURES_BEFORE_FUSION: False
        TARGET_CONFIG:
            GT_EXTRA_WIDTH: [0.2, 0.2, 0.2]
            BOX_CODER: PointResidualCoder
            BOX_CODER_CONFIG: {
                'use_mean_size': True,
                'mean_size': [
                    [4.88, 1.9, 1.18],
                    [0.8, 0.6, 1.73],
                    [1.76, 0.6, 1.73]
                ]
            }

        LOSS_CONFIG:
            LOSS_REG: WeightedSmoothL1Loss
            LOSS_WEIGHTS: {
                'point_cls_weight': 1.0,
                'point_box_weight': 1.0,
                'code_weights': [1.0, 1.0, 1.0, 1.0, 1.0, 1.0, 1.0, 1.0]
            }

    ROI_HEAD:
        NAME: PointRCNNHead
        CLASS_AGNOSTIC: True

        ROI_POINT_POOL:
            POOL_EXTRA_WIDTH: [0.0, 0.0, 0.0]
            NUM_SAMPLED_POINTS: 512
            DEPTH_NORMALIZER: 70.0

        XYZ_UP_LAYER: [128, 128]
        CLS_FC: [256, 256]
        REG_FC: [256, 256]
        DP_RATIO: 0.0
        USE_BN: False

        SA_CONFIG:
            NPOINTS: [128, 32, -1]
            RADIUS: [0.2, 0.4, 100]
            NSAMPLE: [16, 16, 16]
            MLPS: [[128, 128, 128],
                   [128, 128, 256],
                   [256, 256, 512]]

        NMS_CONFIG:
            TRAIN:
                NMS_TYPE: nms_gpu
                MULTI_CLASSES_NMS: False
                NMS_PRE_MAXSIZE: 9000
                NMS_POST_MAXSIZE: 512
                NMS_THRESH: 0.8
            VAL:
                NMS_TYPE: nms_gpu
                MULTI_CLASSES_NMS: False
                NMS_PRE_MAXSIZE: 9000
                NMS_POST_MAXSIZE: 100
                NMS_THRESH: 0.85
            TEST:
                NMS_TYPE: nms_gpu
                MULTI_CLASSES_NMS: False
                NMS_PRE_MAXSIZE: 9000
                NMS_POST_MAXSIZE: 100
                NMS_THRESH: 0.85

        TARGET_CONFIG:
            BOX_CODER: ResidualCoder
            ROI_PER_IMAGE: 128
            FG_RATIO: 0.5

            SAMPLE_ROI_BY_EACH_CLASS: True
            CLS_SCORE_TYPE: cls

            CLS_FG_THRESH: 0.6
            CLS_BG_THRESH: 0.45
            CLS_BG_THRESH_LO: 0.1
            HARD_BG_RATIO: 0.8

            REG_FG_THRESH: 0.55

        LOSS_CONFIG:
            CLS_LOSS: BinaryCrossEntropy
            REG_LOSS: smooth-l1
            CORNER_LOSS_REGULARIZATION: True
            LOSS_WEIGHTS: {
                'rcnn_cls_weight': 1.0,
                'rcnn_reg_weight': 1.0,
                'rcnn_corner_weight': 1.0,
                'code_weights': [1.0, 1.0, 1.0, 1.0, 1.0, 1.0, 1.0]
            }

    POST_PROCESSING:
        RECALL_THRESH_LIST: [0.3, 0.5, 0.7]
        SCORE_THRESH: 0.1
        OUTPUT_RAW_SCORE: False

        EVAL_METRIC: kitti

        NMS_CONFIG:
            MULTI_CLASSES_NMS: False
            NMS_TYPE: nms_gpu
            NMS_THRESH: 0.1
            NMS_PRE_MAXSIZE: 4096
            NMS_POST_MAXSIZE: 500


OPTIMIZATION:
<<<<<<< HEAD
    BATCH_SIZE_PER_GPU: 2
    NUM_EPOCHS: 75
=======
    BATCH_SIZE_PER_GPU: 4
    NUM_EPOCHS: 1
>>>>>>> c97f266b

    OPTIMIZER: adam_onecycle
    LR: 0.01
    WEIGHT_DECAY: 0.01
    MOMENTUM: 0.9

    MOMS: [0.95, 0.85]
    PCT_START: 0.4
    DIV_FACTOR: 10
    DECAY_STEP_LIST: [35, 45]
    LR_DECAY: 0.1
    LR_CLIP: 0.0000001

    LR_WARMUP: False
    WARMUP_EPOCH: 0#1

    GRAD_NORM_CLIP: 10<|MERGE_RESOLUTION|>--- conflicted
+++ resolved
@@ -9,12 +9,8 @@
 
         -   NAME: sample_points
             NUM_POINTS: {
-<<<<<<< HEAD
-                'train': 32768,
+                'train': 32768, # original is half # taken from fixed radius!
                 'val': 32768,
-=======
-                'train': 32768, # original is half # taken from fixed radius!
->>>>>>> c97f266b
                 'test': 32768
             }
 
@@ -31,11 +27,7 @@
     BACKBONE_3D:
         NAME: PointNet2MSG
         SA_CONFIG:
-<<<<<<< HEAD
             NPOINTS: [2048, 512, 128, 32]
-=======
-            NPOINTS: [2048, 512, 128, 32] # [8192, 2048, 512, 128] # features per point 
->>>>>>> c97f266b
             RADIUS: [[0.1, 0.5], [0.5, 1.0], [1.0, 2.0], [2.0, 4.0]]
             NSAMPLE: [[16, 32], [16, 32], [16, 32], [16, 32]]
             MLPS: [[[16, 16, 32], [32, 32, 64]],
@@ -155,13 +147,8 @@
 
 
 OPTIMIZATION:
-<<<<<<< HEAD
     BATCH_SIZE_PER_GPU: 2
     NUM_EPOCHS: 75
-=======
-    BATCH_SIZE_PER_GPU: 4
-    NUM_EPOCHS: 1
->>>>>>> c97f266b
 
     OPTIMIZER: adam_onecycle
     LR: 0.01
@@ -176,6 +163,6 @@
     LR_CLIP: 0.0000001
 
     LR_WARMUP: False
-    WARMUP_EPOCH: 0#1
+    WARMUP_EPOCH: 1
 
     GRAD_NORM_CLIP: 10