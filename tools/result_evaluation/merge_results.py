import os
import sys
import csv

import numpy as np
import pandas as pd
import matplotlib.pyplot as plt
from matplotlib import rc
import statsmodels.api as sm

plt.rcParams["font.size"] = "28"
rc('axes', linewidth=2)
plt.rcParams["font.family"] = ["Times New Roman"]

plt.show()


def read_csv(training_dataset_run, testing_dataset):
    return pd.read_csv(os.path.join(network_path, training_dataset_run, "eval/eval_all_default", testing_dataset,
                                    "results.csv"), sep=",", index_col="epoch_id")


def create_result_dict(training_dataset_runs, ranges):
    result_dict = {}
    testing_datasets = []
    training_datasets = []
    for training_dataset_run in training_dataset_runs:
        training_datasets.append(training_dataset_run[:-2])
        if ranges:
            testing_datasets.append(training_dataset_run[:-2] + "_" + str(ranges))
        else:
            testing_datasets.append(training_dataset_run[:-2])

    training_datasets = sorted(list(set(training_datasets)))
    testing_datasets = sorted(list(set(testing_datasets)))

    for training_dataset_run in training_dataset_runs:
        for testing_dataset in testing_datasets:
            result_dict[f"{testing_dataset}_{training_dataset_run}"] = read_csv(training_dataset_run, testing_dataset)
    return result_dict, testing_datasets, training_datasets


def merge_runs(result_dict, testing_datasets, training_datasets, ranges, plot, sim_only):
    metrics = ["AP_Car_3d/0.5_R11", "AP_Car_3d/0.5_R40", "AP_Car_3d/0.7_R11", "AP_Car_3d/0.7_R40", "recall/rcnn_0.3",
               "recall/rcnn_0.5", "recall/rcnn_0.7", "recall/roi_0.3", "recall/roi_0.5", "recall/roi_0.7",
               "avg_pred_obj"]
    relevant_metrics = {"AP_Car_3d/0.5_R40": 0, "AP_Car_3d/0.7_R40": 0, "recall/rcnn_0.5": 0, "recall/rcnn_0.7": 0}
    y_scales = {"AP_Car": 100, "recall": 100, "avg_pr": 1}
    means = np.zeros((len(metrics), len(testing_datasets), len(testing_datasets)))
    stds = np.zeros((len(metrics), len(testing_datasets), len(testing_datasets)))
    if ranges:
        full_csv = os.path.join(sys.argv[1], f"{sys.argv[1].split('/')[-1]}_{str(ranges)}.csv")
    else:
        if sim_only:
            full_csv = os.path.join(sys.argv[1], f"{sys.argv[1].split('/')[-1]}.csv")
        else:
            full_csv = os.path.join(sys.argv[1], f"{sys.argv[1].split('/')[-1]}_all.csv")
    if os.path.isfile(full_csv):
        os.remove(full_csv)
    for metric_idx, metric in enumerate(metrics):
<<<<<<< HEAD
        fig, ax = plt.subplots(4, 1)
        fig.canvas.manager.set_window_title(metric)

        fig2, ax2 = plt.subplots(1, 1)
        fig2.canvas.manager.set_window_title(metric)

        facecolor = {0: "red", 1: "blue", 2: "dodgerblue", 3: "deepskyblue"}
        positions = {0: -0.3, 1: -0.1, 2: 0.1, 3: 0.3}

        means_csv = os.path.join(sys.argv[1], f"{metric.replace('/', '_').replace('.', '_')}_means.csv")
        stds_csv = os.path.join(sys.argv[1], f"{metric.replace('/', '_').replace('.', '_')}_stds.csv")
=======
        fig, ax = plt.subplots(4, 1, figsize=(7.5, 9))
        fig.canvas.manager.set_window_title(metric)

        if sim_only:
            fig2, ax2 = plt.subplots(1, 1, figsize=(7.5, 9))
            ax2.set_position((0.15, 0.125, 0.8, 0.85))
            fontsize = 28
            plt.rcParams["font.size"] = str(fontsize)
        else:
            fig2, ax2 = plt.subplots(1, 1, figsize=(15, 6))
            ax2.set_position((0.05, 0.15, 0.925, 0.825))
            fontsize = 16
            plt.rcParams["font.size"] = str(fontsize)
        fig2.canvas.manager.set_window_title(metric)

        facecolor = {0: tuple(np.asarray((190,0,0))/255),
                     1: tuple(np.asarray((49,130,189))/255),
                     2: tuple(np.asarray((158,202,225))/255),
                     3: tuple(np.asarray((222,235,247))/255)}

        if sim_only:
            labels = ["Real", "Sim"]
            positions = {0: -0.3, 1: 0.3}
        else:
            labels = ["Real", "Sim", "Sim Noise", "Sim Downsampled"]
            positions = {0: -0.3, 1: -0.1, 2: 0.1, 3: 0.3}

        if ranges:
            means_csv = os.path.join(sys.argv[1], f"{metric.replace('/', '_').replace('.', '_')}_means_{str(ranges)}.csv")
            stds_csv = os.path.join(sys.argv[1], f"{metric.replace('/', '_').replace('.', '_')}_stds_{str(ranges)}.csv")
        else:
            if sim_only:
                means_csv = os.path.join(sys.argv[1], f"{metric.replace('/', '_').replace('.', '_')}_means.csv")
                stds_csv = os.path.join(sys.argv[1], f"{metric.replace('/', '_').replace('.', '_')}_stds.csv")
            else:
                means_csv = os.path.join(sys.argv[1], f"{metric.replace('/', '_').replace('.', '_')}_means_all.csv")
                stds_csv = os.path.join(sys.argv[1], f"{metric.replace('/', '_').replace('.', '_')}_stds_all.csv")
>>>>>>> 7bf98d30
        if os.path.isfile(means_csv):
            os.remove(means_csv)
        if os.path.isfile(stds_csv):
            os.remove(stds_csv)

        if metric in relevant_metrics.keys():
            relevant_metrics[metric] = metric_idx

        for testing_idx, testing_dataset in enumerate(testing_datasets):
            boxplot_list = []
            beanplot_single_list = []
            for training_idx, training_dataset in enumerate(training_datasets):
                result_dict_similar_runs = {k: v for k, v in result_dict.items() if
                                            f"{testing_dataset}_{training_dataset}" in k}
                metric_data_df = pd.concat([df.loc[75:, metric] for df in result_dict_similar_runs.values()]
                                           , axis=1).transpose()
                # Convert recall values to percent
                if "recall" in metric:
                    metric_data_df *= 100

                means[metric_idx, testing_idx, training_idx] = np.mean(metric_data_df.values)
                stds[metric_idx, testing_idx, training_idx] = np.std(metric_data_df.values)

                boxprops = dict(linestyle='--', linewidth=2, color=facecolor[training_idx])
                boxplot_list.append(ax[testing_idx].boxplot(metric_data_df,
                                                            labels=metric_data_df.columns,
                                                            boxprops=boxprops,
                                                            positions=metric_data_df.columns.values +
                                                                      positions[training_idx],
                                                            widths=0.1,
                                                            showmeans=True))

                plot_opts = dict(violin_width=0.1, bean_show_median=False, bean_color='black', jitter_fc='black',
                                 bean_mean_color='black', bean_mean_size=0.15,
                                 violin_fc=facecolor[training_idx], violin_alpha=1.0)
                if sys.argv[1].split('/')[-1] == "pointrcnn":
                    beanplot_single_list.append(sm.graphics.beanplot(data=np.swapaxes(metric_data_df.values, 0, 1), ax=ax2,
                                                                     labels=[labels[training_idx]],
                                                                     plot_opts=plot_opts,
                                                                     positions=[1 + testing_idx + positions[training_idx]],
                                                                     jitter=True))
            ticks = metric_data_df.columns
            ax[testing_idx].set_title(f"Testing dataset: {testing_dataset}")
            ax[testing_idx].set_xticks(ticks)
            ax[testing_idx].legend([boxplot["boxes"][0] for boxplot in boxplot_list], testing_datasets,
                                   title="Training dataset")
            ax[testing_idx].set_ylim([0, y_scales[metric[:6]]])
            ax[testing_idx].grid(axis='y')
            with open(means_csv, "a") as csv_file:
                csv_writer = csv.writer(csv_file)
                csv_writer.writerow(means[metric_idx, testing_idx, :])
            with open(stds_csv, "a") as csv_file:
                csv_writer = csv.writer(csv_file)
                csv_writer.writerow(stds[metric_idx, testing_idx, :])

        # plot boxplots in single plot for each of the 11 metrics [4(training)*4(testing) boxes per plot]
        font = {'family': ['Times New Roman'],
                'color': 'black',
                'size': fontsize,
                }

        tick_labels = labels
        ticks = list(range(1, len(labels)+1))
        ax2.set_xticks(ticks, labels=tick_labels)
        for ticklabel, tickcolor in zip(plt.gca().get_xticklabels(), facecolor.values()):
            if ticklabel._text == "Sim" or ticklabel._text == "Sim Noise" or ticklabel._text == "Sim Downsampled":
                ticklabel.set_color(facecolor[1])
            else:
                ticklabel.set_color(tickcolor)

        ax2.tick_params(axis='x', which='major', pad=10)

        # ax2.legend([boxplot["boxes"][0] for boxplot in beanplot_single_list], tick_labela,
        #                       title="Training dataset")
        if sim_only:
            ax2.legend(ax2.collections[::2], tick_labels, title="Training\n data set", loc="lower right", frameon=True)
        else:
            ax2.legend(ax2.collections[::2], tick_labels, title="Training data set", loc="lower right", frameon=True)
        ax2.set_ylim([0, y_scales[metric[:6]]])
<<<<<<< HEAD
        ax2.set_xlabel("Testing dataset", labelpad=20, fontdict=font)
        ax2.set_ylabel("AP in %", fontdict=font)
=======
        ax2.set_xlabel("Testing data set", labelpad=15, fontdict=font)
        ax2.set_ylabel("3D AP (0.7) in %", fontdict=font)
>>>>>>> 7bf98d30
        ax2.grid(axis='y')
        if sim_only:
            ax2.set_xlim([0.5, 2.5])
        else:
            ax2.set_xlim([0.5, 4.5])
        [ax2.axvline(x, color='k', linestyle='--') for x in [1.5, 2.5, 3.5]]

        if ranges:
            fig_name = f"{metric.replace('/', '_').replace('.', '_')}_{str(ranges)}.pdf"
        else:
            if sim_only:
                fig_name = f"{metric.replace('/', '_').replace('.', '_')}.pdf"
            else:
                fig_name = f"{metric.replace('/', '_').replace('.', '_')}_all.pdf"
        fig_path = os.path.join(sys.argv[1], fig_name)
        fig2.savefig(fig_path)

    relevant_means = means[list(relevant_metrics.values())]
    relevant_stds = stds[list(relevant_metrics.values())]
    with open(full_csv, "a") as csv_file:
        csv_writer = csv.writer(csv_file, delimiter=",")
        for training_idx, training_dataset in enumerate(testing_datasets):
            for testing_idx, testing_dataset in enumerate(testing_datasets):
                # csv_writer.writerow(",".join([f"{round(el[0], 2)} ({round(el[1], 2)})" for el in
                #                              zip(relevant_means[:, testing_idx, training_idx],
                #                                  relevant_stds[:, testing_idx, training_idx])]))
                csv_writer.writerow([f"{round(el[0], 2)} ({round(el[1], 2)})" for el in
                                     zip(relevant_means[:, testing_idx, training_idx],
                                         relevant_stds[:, testing_idx, training_idx])])
    if plot:
        plt.show()


def main(training_dataset_runs, ranges, plot, sim_only):
    result_dict, testing_datasets, training_datasets = create_result_dict(training_dataset_runs, ranges)
    merge_runs(result_dict, testing_datasets, training_datasets, ranges, plot, sim_only)
    print()


if __name__ == "__main__":
    network_path = sys.argv[1]
    plot = False  # activate or suppress plot
    sim_only = True  # True: real-sim, False: real-sim-sim_noise-sim_downsampled

    if sim_only:
        range_secs = ["", "000_033", "033_066", "066_100"]
    else:
        range_secs = [""]

    for ranges in range_secs:  # "", "000_033", "033_066", "066_100"
        training_dataset_runs = sorted(next(os.walk(network_path))[1])
        if sim_only:
            training_dataset_runs = training_dataset_runs[:10]

        main(training_dataset_runs, ranges, plot, sim_only)<|MERGE_RESOLUTION|>--- conflicted
+++ resolved
@@ -58,19 +58,6 @@
     if os.path.isfile(full_csv):
         os.remove(full_csv)
     for metric_idx, metric in enumerate(metrics):
-<<<<<<< HEAD
-        fig, ax = plt.subplots(4, 1)
-        fig.canvas.manager.set_window_title(metric)
-
-        fig2, ax2 = plt.subplots(1, 1)
-        fig2.canvas.manager.set_window_title(metric)
-
-        facecolor = {0: "red", 1: "blue", 2: "dodgerblue", 3: "deepskyblue"}
-        positions = {0: -0.3, 1: -0.1, 2: 0.1, 3: 0.3}
-
-        means_csv = os.path.join(sys.argv[1], f"{metric.replace('/', '_').replace('.', '_')}_means.csv")
-        stds_csv = os.path.join(sys.argv[1], f"{metric.replace('/', '_').replace('.', '_')}_stds.csv")
-=======
         fig, ax = plt.subplots(4, 1, figsize=(7.5, 9))
         fig.canvas.manager.set_window_title(metric)
 
@@ -108,7 +95,6 @@
             else:
                 means_csv = os.path.join(sys.argv[1], f"{metric.replace('/', '_').replace('.', '_')}_means_all.csv")
                 stds_csv = os.path.join(sys.argv[1], f"{metric.replace('/', '_').replace('.', '_')}_stds_all.csv")
->>>>>>> 7bf98d30
         if os.path.isfile(means_csv):
             os.remove(means_csv)
         if os.path.isfile(stds_csv):
@@ -188,13 +174,8 @@
         else:
             ax2.legend(ax2.collections[::2], tick_labels, title="Training data set", loc="lower right", frameon=True)
         ax2.set_ylim([0, y_scales[metric[:6]]])
-<<<<<<< HEAD
-        ax2.set_xlabel("Testing dataset", labelpad=20, fontdict=font)
-        ax2.set_ylabel("AP in %", fontdict=font)
-=======
         ax2.set_xlabel("Testing data set", labelpad=15, fontdict=font)
         ax2.set_ylabel("3D AP (0.7) in %", fontdict=font)
->>>>>>> 7bf98d30
         ax2.grid(axis='y')
         if sim_only:
             ax2.set_xlim([0.5, 2.5])
