import _init_path
import argparse
import datetime
import glob
import os
from pathlib import Path

import torch
import torch.nn as nn
from tensorboardX import SummaryWriter

from pcdet.config import cfg, cfg_from_list, cfg_from_yaml_file, log_config_to_file
from pcdet.datasets import build_dataloader
from pcdet.models import build_network, model_fn_decorator
from pcdet.utils import common_utils
from train_utils.optimization import build_optimizer, build_scheduler
from train_utils.train_utils import train_model
from test_utils.test_utils import repeat_eval_ckpt

def parse_config():
    parser = argparse.ArgumentParser(description='arg parser')
    parser.add_argument('--cfg_file', type=str, default=None, help='specify the config for training')

    parser.add_argument('--batch_size', type=int, default=None, required=False, help='batch size for training')
    parser.add_argument('--epochs', type=int, default=None, required=False, help='number of epochs to train for')
    parser.add_argument('--workers', type=int, default=4, help='number of workers for dataloader')
    parser.add_argument('--extra_tag', type=str, default='default', help='extra tag for this experiment')
    parser.add_argument('--ckpt', type=str, default=None, help='checkpoint to start from')
    parser.add_argument('--pretrained_model', type=str, default=None, help='pretrained_model')
    parser.add_argument('--launcher', choices=['none', 'pytorch', 'slurm'], default='none')
    parser.add_argument('--tcp_port', type=int, default=18888, help='tcp port for distrbuted training')
    parser.add_argument('--sync_bn', action='store_true', default=False, help='whether to use sync bn')
    parser.add_argument('--fix_random_seed', action='store_true', default=False, help='')
    parser.add_argument('--ckpt_save_interval', type=int, default=1, help='number of training epochs')
    parser.add_argument('--local_rank', type=int, default=0, help='local rank for distributed training')
    parser.add_argument('--max_ckpt_save_num', type=int, default=30, help='max number of saved checkpoint')
    parser.add_argument('--merge_all_iters_to_one_epoch', action='store_true', default=False, help='')
    parser.add_argument('--set', dest='set_cfgs', default=None, nargs=argparse.REMAINDER,
                        help='set extra config keys if needed')

    parser.add_argument('--max_waiting_mins', type=int, default=0, help='max waiting minutes')
    parser.add_argument('--start_epoch', type=int, default=0, help='')
    parser.add_argument('--num_epochs_to_eval', type=int, default=0, help='number of checkpoints to be evaluated')
    parser.add_argument('--save_to_file', action='store_true', default=False, help='')

    args = parser.parse_args()

    cfg_from_yaml_file(args.cfg_file, cfg)
    cfg.TAG = Path(args.cfg_file).stem
    cfg.EXP_GROUP_PATH = '/'.join(args.cfg_file.split('/')[1:-1])  # remove 'cfgs' and 'xxxx.yaml'

    if args.set_cfgs is not None:
        cfg_from_list(args.set_cfgs, cfg)

    return args, cfg


def main():
    args, cfg = parse_config()
    if args.launcher == 'none':
        dist_train = False
        total_gpus = 1
    else:
        total_gpus, cfg.LOCAL_RANK = getattr(common_utils, 'init_dist_%s' % args.launcher)(
            args.tcp_port, args.local_rank, backend='nccl'
        )
        dist_train = True

    if args.batch_size is None:
        args.batch_size = cfg.OPTIMIZATION.BATCH_SIZE_PER_GPU
    else:
        assert args.batch_size % total_gpus == 0, 'Batch size should match the number of gpus'
        args.batch_size = args.batch_size // total_gpus

    args.epochs = cfg.OPTIMIZATION.NUM_EPOCHS if args.epochs is None else args.epochs

    if args.fix_random_seed:
        common_utils.set_random_seed(666)

    output_dir = cfg.ROOT_DIR / 'output' / cfg.EXP_GROUP_PATH / cfg.TAG / args.extra_tag
    ckpt_dir = output_dir / 'ckpt'
    output_dir.mkdir(parents=True, exist_ok=True)
    ckpt_dir.mkdir(parents=True, exist_ok=True)

    eval_output_dir = output_dir / 'eval' / 'eval_with_train'
    eval_output_dir.mkdir(parents=True, exist_ok=True)

    log_file = output_dir / ('log_train_%s.txt' % datetime.datetime.now().strftime('%Y%m%d-%H%M%S'))
    logger = common_utils.create_logger(log_file, rank=cfg.LOCAL_RANK)

    # log to file
    logger.info('**********************Start logging**********************')
    gpu_list = os.environ['CUDA_VISIBLE_DEVICES'] if 'CUDA_VISIBLE_DEVICES' in os.environ.keys() else 'ALL'
    logger.info('CUDA_VISIBLE_DEVICES=%s' % gpu_list)

    if dist_train:
        logger.info('total_batch_size: %d' % (total_gpus * args.batch_size))
    for key, val in vars(args).items():
        logger.info('{:16} {}'.format(key, val))
    log_config_to_file(cfg, logger=logger)
    if cfg.LOCAL_RANK == 0:
        os.system('cp %s %s' % (args.cfg_file, output_dir))

    tb_log = SummaryWriter(log_dir=str(output_dir / 'tensorboard')) if cfg.LOCAL_RANK == 0 else None

    # -----------------------create dataloader & network & optimizer---------------------------
    train_set, train_loader, train_sampler = build_dataloader(
        dataset_cfg=cfg.DATA_CONFIG,
        class_names=cfg.CLASS_NAMES,
        batch_size=args.batch_size,
        dist=dist_train, workers=args.workers,
        logger=logger,
        training=True,
        merge_all_iters_to_one_epoch=args.merge_all_iters_to_one_epoch,
        total_epochs=args.epochs
    )

    val_set, val_loader, val_sampler = build_dataloader(
        dataset_cfg=cfg.DATA_CONFIG,
        class_names=cfg.CLASS_NAMES,
        batch_size=args.batch_size,
        dist=dist_train, workers=args.workers, logger=logger, training=True, epoch_eval=True
    )

    model = build_network(model_cfg=cfg.MODEL, num_class=len(cfg.CLASS_NAMES), dataset=train_set, epoch_eval=True,
                          inference_mode=False)
    if args.sync_bn:
        model = torch.nn.SyncBatchNorm.convert_sync_batchnorm(model)
    model.cuda()

    optimizer = build_optimizer(model, cfg.OPTIMIZATION)

    # load checkpoint if it is possible
    start_epoch = it = 0
    last_epoch = -1
    if args.pretrained_model is not None:
        model.load_params_from_file(filename=args.pretrained_model, to_cpu=dist_train, logger=logger)

    if args.ckpt is not None:
        it, start_epoch = model.load_params_with_optimizer(args.ckpt, to_cpu=dist_train, optimizer=optimizer, logger=logger)
        last_epoch = start_epoch + 1
    else:
        ckpt_list = glob.glob(str(ckpt_dir / '*checkpoint_epoch_*.pth'))
        if len(ckpt_list) > 0:
            ckpt_list.sort(key=os.path.getmtime)
            it, start_epoch = model.load_params_with_optimizer(
                ckpt_list[-1], to_cpu=dist_train, optimizer=optimizer, logger=logger
            )
            last_epoch = start_epoch + 1

    model.train()  # before wrap to DistributedDataParallel to support fixed some parameters
    if dist_train:
        model = nn.parallel.DistributedDataParallel(model, device_ids=[cfg.LOCAL_RANK % torch.cuda.device_count()])
    logger.info(model)

    lr_scheduler, lr_warmup_scheduler = build_scheduler(
        optimizer, total_iters_each_epoch=len(train_loader), total_epochs=args.epochs,
        last_epoch=last_epoch, optim_cfg=cfg.OPTIMIZATION
    )

    # -----------------------start training---------------------------
    logger.info('**********************Start training %s/%s(%s)**********************'
                % (cfg.EXP_GROUP_PATH, cfg.TAG, args.extra_tag))
    train_model(
        model,
        optimizer,
        train_loader,
        model_func=model_fn_decorator(),
        lr_scheduler=lr_scheduler,
        optim_cfg=cfg.OPTIMIZATION,
        start_epoch=start_epoch,
        total_epochs=args.epochs,
        start_iter=it,
        rank=cfg.LOCAL_RANK,
        tb_log=tb_log,
        ckpt_save_dir=ckpt_dir,
        train_sampler=train_sampler,
        lr_warmup_scheduler=lr_warmup_scheduler,
        ckpt_save_interval=args.ckpt_save_interval,
        max_ckpt_save_num=args.max_ckpt_save_num,
        merge_all_iters_to_one_epoch=args.merge_all_iters_to_one_epoch,
        cfg=cfg,
        val_loader=val_loader,
        logger=logger,
        dist_train=dist_train,
        eval_output_dir=eval_output_dir
    )

    if hasattr(train_set, 'use_shared_memory') and train_set.use_shared_memory:
        train_set.clean_shared_memory()

    logger.info('**********************End training %s/%s(%s)**********************\n\n\n'
                % (cfg.EXP_GROUP_PATH, cfg.TAG, args.extra_tag))

<<<<<<< HEAD
    logger.info('**********************Start evaluation %s/%s(%s)**********************' %
                (cfg.EXP_GROUP_PATH, cfg.TAG, args.extra_tag))

    args.start_epoch = max(args.epochs - args.num_epochs_to_eval, 0)  # Only evaluate the last args.num_epochs_to_eval epochs

    repeat_eval_ckpt(
        model.module if dist_train else model,
        test_loader, args, eval_output_dir, logger, ckpt_dir, cfg,
        dist_test=dist_train
    )
    logger.info('**********************End evaluation %s/%s(%s)**********************' %
                (cfg.EXP_GROUP_PATH, cfg.TAG, args.extra_tag))

=======
>>>>>>> e482c12f

if __name__ == '__main__':
    main()<|MERGE_RESOLUTION|>--- conflicted
+++ resolved
@@ -192,7 +192,6 @@
     logger.info('**********************End training %s/%s(%s)**********************\n\n\n'
                 % (cfg.EXP_GROUP_PATH, cfg.TAG, args.extra_tag))
 
-<<<<<<< HEAD
     logger.info('**********************Start evaluation %s/%s(%s)**********************' %
                 (cfg.EXP_GROUP_PATH, cfg.TAG, args.extra_tag))
 
@@ -200,14 +199,12 @@
 
     repeat_eval_ckpt(
         model.module if dist_train else model,
-        test_loader, args, eval_output_dir, logger, ckpt_dir, cfg,
+        val_loader, args, eval_output_dir, logger, ckpt_dir, cfg,
         dist_test=dist_train
     )
     logger.info('**********************End evaluation %s/%s(%s)**********************' %
                 (cfg.EXP_GROUP_PATH, cfg.TAG, args.extra_tag))
 
-=======
->>>>>>> e482c12f
 
 if __name__ == '__main__':
     main()