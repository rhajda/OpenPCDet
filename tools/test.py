--- conflicted
+++ resolved
@@ -69,8 +69,6 @@
         result_dir=eval_output_dir, save_to_file=args.save_to_file
     )
 
-<<<<<<< HEAD
-=======
 
 def get_no_evaluated_ckpt(ckpt_dir, ckpt_record_file, args):
     ckpt_list = glob.glob(os.path.join(ckpt_dir, '*checkpoint_epoch_*.pth'))
@@ -140,7 +138,6 @@
         logger.info('Epoch %s has been evaluated' % cur_epoch_id)
 
 
->>>>>>> e482c12f
 def main():
     args, cfg = parse_config()
     if args.launcher == 'none':
