--- conflicted
+++ resolved
@@ -110,13 +110,8 @@
             batch_dict['batch_box_preds'] = point_box_preds
             batch_dict['batch_index'] = batch_dict['point_coords'][:, 0]
             batch_dict['cls_preds_normalized'] = False
-<<<<<<< HEAD
-            if (self.epoch_eval or not self.inference_mode) and 'gt_boxes'in batch_dict.keys():
-                targets_dict = self.assign_targets(batch_dict) 
-=======
-            if self.eval_mode:
+            if self.eval_mode and 'gt_boxes'in batch_dict.keys(): # (self.epoch_eval or not self.inference_mode)
                 targets_dict = self.assign_targets(batch_dict)
->>>>>>> d329966f
                 ret_dict['point_cls_labels'] = targets_dict['point_cls_labels']
                 ret_dict['point_box_labels'] = targets_dict['point_box_labels']
 
