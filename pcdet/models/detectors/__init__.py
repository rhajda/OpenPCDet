from .detector3d_template import Detector3DTemplate
from .PartA2_net import PartA2Net
from .point_rcnn import PointRCNN
from .pointpillar import PointPillar
from .pv_rcnn import PVRCNN
from .second_net import SECONDNet
from .second_net_iou import SECONDNetIoU
from .caddn import CaDDN
from .voxel_rcnn import VoxelRCNN
from .centerpoint import CenterPoint
from .pv_rcnn_plusplus import PVRCNNPlusPlus

__all__ = {
    'Detector3DTemplate': Detector3DTemplate,
    'SECONDNet': SECONDNet,
    'PartA2Net': PartA2Net,
    'PVRCNN': PVRCNN,
    'PointPillar': PointPillar,
    'PointRCNN': PointRCNN,
    'SECONDNetIoU': SECONDNetIoU,
    'CaDDN': CaDDN,
    'VoxelRCNN': VoxelRCNN,
    'CenterPoint': CenterPoint,
    'PVRCNNPlusPlus': PVRCNNPlusPlus
}


def build_detector(model_cfg, num_class, dataset, epoch_eval=False, inference_mode=False):
    model = __all__[model_cfg.NAME](
<<<<<<< HEAD
        model_cfg=model_cfg, num_class=num_class, dataset=dataset
=======
        model_cfg=model_cfg, num_class=num_class, dataset=dataset, epoch_eval=epoch_eval, inference_mode=inference_mode
>>>>>>> e482c12f
    )

    return model<|MERGE_RESOLUTION|>--- conflicted
+++ resolved
@@ -27,11 +27,7 @@
 
 def build_detector(model_cfg, num_class, dataset, epoch_eval=False, inference_mode=False):
     model = __all__[model_cfg.NAME](
-<<<<<<< HEAD
-        model_cfg=model_cfg, num_class=num_class, dataset=dataset
-=======
         model_cfg=model_cfg, num_class=num_class, dataset=dataset, epoch_eval=epoch_eval, inference_mode=inference_mode
->>>>>>> e482c12f
     )
 
     return model