--- conflicted
+++ resolved
@@ -57,7 +57,6 @@
 
 
 def build_dataloader(dataset_cfg, class_names, batch_size, dist, root_path=None, workers=4,
-<<<<<<< HEAD
                      logger=None, training=True, merge_all_iters_to_one_epoch=False, total_epochs=0, epoch_eval=False,
                      shuffle=True, remove_missing_gt=False):
 
@@ -80,21 +79,6 @@
             logger=logger,
             epoch_eval=epoch_eval
         )
-=======
-                     logger=None, merge_all_iters_to_one_epoch=False, total_epochs=0, training=True, eval_mode=False,
-                     test=False, tb_log=None):
-
-    dataset = __all__[dataset_cfg.DATASET](
-        dataset_cfg=dataset_cfg,
-        class_names=class_names,
-        root_path=root_path,
-        training=training,
-        logger=logger,
-        eval_mode=eval_mode,
-        test=test,
-        tb_log=tb_log
-    )
->>>>>>> d329966f
 
     if merge_all_iters_to_one_epoch:
         assert hasattr(dataset, 'merge_all_iters_to_one_epoch')
@@ -114,13 +98,8 @@
 
     dataloader = DataLoader(
         dataset, batch_size=batch_size, pin_memory=True, num_workers=workers,
-<<<<<<< HEAD
-        shuffle=(sampler is None and shuffle)  and training, collate_fn=dataset.collate_batch,
-        drop_last=False, sampler=sampler, timeout=0
-=======
         shuffle=(sampler is None) and training, collate_fn=dataset.collate_batch,
         drop_last=False, sampler=sampler, timeout=0, worker_init_fn=seed_worker, generator=g
->>>>>>> d329966f
     )
 
     return dataset, dataloader, sampler