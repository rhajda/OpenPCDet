import torch
from torch.utils.data import DataLoader
from torch.utils.data import DistributedSampler as _DistributedSampler

from pcdet.utils import common_utils

from .dataset import DatasetTemplate
from .kitti.kitti_dataset import KittiDataset
from .nuscenes.nuscenes_dataset import NuScenesDataset
from .waymo.waymo_dataset import WaymoDataset
from .pandaset.pandaset_dataset import PandasetDataset
from .lyft.lyft_dataset import LyftDataset
from .indy.indy_dataset import IndyDataset


__all__ = {
    'DatasetTemplate': DatasetTemplate,
    'KittiDataset': KittiDataset,
    'NuScenesDataset': NuScenesDataset,
    'WaymoDataset': WaymoDataset,
    'PandasetDataset': PandasetDataset,
    'LyftDataset': LyftDataset,
    'IndyDataset': IndyDataset
}


class DistributedSampler(_DistributedSampler):

    def __init__(self, dataset, num_replicas=None, rank=None, shuffle=True):
        super().__init__(dataset, num_replicas=num_replicas, rank=rank)
        self.shuffle = shuffle

    def __iter__(self):
        if self.shuffle:
            g = torch.Generator()
            g.manual_seed(self.epoch)
            indices = torch.randperm(len(self.dataset), generator=g).tolist()
        else:
            indices = torch.arange(len(self.dataset)).tolist()

        indices += indices[:(self.total_size - len(indices))]
        assert len(indices) == self.total_size

        indices = indices[self.rank:self.total_size:self.num_replicas]
        assert len(indices) == self.num_samples

        return iter(indices)


def build_dataloader(dataset_cfg, class_names, batch_size, dist, root_path=None, workers=4,
<<<<<<< HEAD
                     logger=None, training=True, merge_all_iters_to_one_epoch=False, total_epochs=0,
                     shuffle=True, remove_missing_gt=False):

    if remove_missing_gt:
        dataset = __all__[dataset_cfg.DATASET](
            dataset_cfg=dataset_cfg,
            class_names=class_names,
            root_path=root_path,
            training=training,
            logger=logger,
            remove_missing_gt=remove_missing_gt
        )
    else: # default
        dataset = __all__[dataset_cfg.DATASET](
            dataset_cfg=dataset_cfg,
            class_names=class_names,
            root_path=root_path,
            training=training,
            logger=logger
        )
=======
                     logger=None, training=True, merge_all_iters_to_one_epoch=False, total_epochs=0, epoch_eval=False):

    dataset = __all__[dataset_cfg.DATASET](
        dataset_cfg=dataset_cfg,
        class_names=class_names,
        root_path=root_path,
        training=training,
        logger=logger,
        epoch_eval=epoch_eval
    )
>>>>>>> e482c12f

    if merge_all_iters_to_one_epoch:
        assert hasattr(dataset, 'merge_all_iters_to_one_epoch')
        dataset.merge_all_iters_to_one_epoch(merge=True, epochs=total_epochs)

    if dist:
        if training:
            sampler = torch.utils.data.distributed.DistributedSampler(dataset)
        else:
            rank, world_size = common_utils.get_dist_info()
            sampler = DistributedSampler(dataset, world_size, rank, shuffle=False)
    else:
        sampler = None
    dataloader = DataLoader(
        dataset, batch_size=batch_size, pin_memory=True, num_workers=workers,
        shuffle=(sampler is None and shuffle)  and training, collate_fn=dataset.collate_batch,
        drop_last=False, sampler=sampler, timeout=0
    )

    return dataset, dataloader, sampler<|MERGE_RESOLUTION|>--- conflicted
+++ resolved
@@ -48,8 +48,7 @@
 
 
 def build_dataloader(dataset_cfg, class_names, batch_size, dist, root_path=None, workers=4,
-<<<<<<< HEAD
-                     logger=None, training=True, merge_all_iters_to_one_epoch=False, total_epochs=0,
+                     logger=None, training=True, merge_all_iters_to_one_epoch=False, total_epochs=0, epoch_eval=False,
                      shuffle=True, remove_missing_gt=False):
 
     if remove_missing_gt:
@@ -59,6 +58,7 @@
             root_path=root_path,
             training=training,
             logger=logger,
+            epoch_eval=epoch_eval,
             remove_missing_gt=remove_missing_gt
         )
     else: # default
@@ -67,20 +67,9 @@
             class_names=class_names,
             root_path=root_path,
             training=training,
-            logger=logger
+            logger=logger,
+            epoch_eval=epoch_eval
         )
-=======
-                     logger=None, training=True, merge_all_iters_to_one_epoch=False, total_epochs=0, epoch_eval=False):
-
-    dataset = __all__[dataset_cfg.DATASET](
-        dataset_cfg=dataset_cfg,
-        class_names=class_names,
-        root_path=root_path,
-        training=training,
-        logger=logger,
-        epoch_eval=epoch_eval
-    )
->>>>>>> e482c12f
 
     if merge_all_iters_to_one_epoch:
         assert hasattr(dataset, 'merge_all_iters_to_one_epoch')
