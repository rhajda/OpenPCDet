from collections import defaultdict
from pathlib import Path

import numpy as np
import torch.utils.data as torch_data

from ..utils import common_utils
from .augmentor.data_augmentor import DataAugmentor
from .processor.data_processor import DataProcessor
from .processor.point_feature_encoder import PointFeatureEncoder


class DatasetTemplate(torch_data.Dataset):
    def __init__(self, dataset_cfg=None, class_names=None, training=True, root_path=None, logger=None,
                 eval_mode=False, test=False):
        super().__init__()
        self.dataset_cfg = dataset_cfg
        self.training = training
        self.eval_mode = eval_mode
        self.test = test
        self.class_names = class_names
        self.logger = logger
        self.root_path = root_path if root_path is not None else Path(self.dataset_cfg.DATA_PATH)
        self.logger = logger
        if self.dataset_cfg is None or class_names is None:
            return

        self.point_cloud_range = np.array(self.dataset_cfg.POINT_CLOUD_RANGE, dtype=np.float32)
        self.point_feature_encoder = PointFeatureEncoder(
            self.dataset_cfg.POINT_FEATURE_ENCODING,
            point_cloud_range=self.point_cloud_range
        )
        self.data_augmentor = DataAugmentor(
            self.root_path, self.dataset_cfg.DATA_AUGMENTOR, self.class_names, logger=self.logger
        ) if self.training else None
        self.data_processor = DataProcessor(
            self.dataset_cfg.DATA_PROCESSOR, point_cloud_range=self.point_cloud_range,
            training=self.training, num_point_features=self.point_feature_encoder.num_point_features, mode=self.mode
        )

        self.grid_size = self.data_processor.grid_size
        self.voxel_size = self.data_processor.voxel_size
        self.total_epochs = 0
        self._merge_all_iters_to_one_epoch = False

        if hasattr(self.data_processor, "depth_downsample_factor"):
            self.depth_downsample_factor = self.data_processor.depth_downsample_factor
        else:
            self.depth_downsample_factor = None

        self.missing_gt_reselect = True
        
    @property
    def mode(self):
        if self.training:
            return "train"
        else:
            if self.eval_mode:
                if self.test:
                    return "test"
                else:
                    return "val"
            else:
                # inference mode
                return "test"

    def __getstate__(self):
        d = dict(self.__dict__)
        del d['logger']
        return d

    def __setstate__(self, d):
        self.__dict__.update(d)

    @staticmethod
    def generate_prediction_dicts(batch_dict, pred_dicts, class_names, output_path=None):
        """
        To support a custom dataset, implement this function to receive the predicted results from the model, and then
        transform the unified normative coordinate to your required coordinate, and optionally save them to disk.

        Args:
            batch_dict: dict of original data from the dataloader
            pred_dicts: dict of predicted results from the model
                pred_boxes: (N, 7), Tensor
                pred_scores: (N), Tensor
                pred_labels: (N), Tensor
            class_names:
            output_path: if it is not None, save the results to this path
        Returns:

        """

    def merge_all_iters_to_one_epoch(self, merge=True, epochs=None):
        if merge:
            self._merge_all_iters_to_one_epoch = True
            self.total_epochs = epochs
        else:
            self._merge_all_iters_to_one_epoch = False

    def __len__(self):
        raise NotImplementedError

    def __getitem__(self, index):
        """
        To support a custom dataset, implement this function to load the raw data (and labels), then transform them to
        the unified normative coordinate and call the function self.prepare_data() to process the data and send them
        to the model.

        Args:
            index:

        Returns:

        """
        raise NotImplementedError

    def prepare_data(self, data_dict):
        """
        Args:
            data_dict:
                points: optional, (N, 3 + C_in)
                gt_boxes: optional, (N, 7 + C) [x, y, z, dx, dy, dz, heading, ...]
                gt_names: optional, (N), string
                ...

        Returns:
            data_dict:
                frame_id: string
                points: (N, 3 + C_in)
                gt_boxes: optional, (N, 7 + C) [x, y, z, dx, dy, dz, heading, ...]
                gt_names: optional, (N), string
                use_lead_xyz: bool
                voxels: optional (num_voxels, max_points_per_voxel, 3 + C)
                voxel_coords: optional (num_voxels, 3)
                voxel_num_points: optional (num_voxels)
                ...
        """        
        if self.training:
            assert 'gt_boxes' in data_dict, 'gt_boxes should be provided for training'
            gt_boxes_mask = np.array([n in self.class_names for n in data_dict['gt_names']], dtype=np.bool_)

            data_dict = self.data_augmentor.forward(
                data_dict={
                    **data_dict,
                    'gt_boxes_mask': gt_boxes_mask
                }
            )

        if data_dict.get('gt_boxes', None) is not None: 
            selected = common_utils.keep_arrays_by_name(data_dict['gt_names'], self.class_names)
            data_dict['gt_boxes'] = data_dict['gt_boxes'][selected]
            data_dict['gt_names'] = data_dict['gt_names'][selected]
            gt_classes = np.array([self.class_names.index(n) + 1 for n in data_dict['gt_names']], dtype=np.int32)
            gt_boxes = np.concatenate((data_dict['gt_boxes'], gt_classes.reshape(-1, 1).astype(np.float32)), axis=1)
            data_dict['gt_boxes'] = gt_boxes

            if data_dict.get('gt_boxes2d', None) is not None:
                data_dict['gt_boxes2d'] = data_dict['gt_boxes2d'][selected]

        if data_dict.get('points', None) is not None:
            data_dict = self.point_feature_encoder.forward(data_dict)

        data_dict = self.data_processor.forward(
            data_dict=data_dict # gt_boxes might be removed here
        )
<<<<<<< HEAD

        if (self.eval_mode or self.training) and len(data_dict['gt_boxes']) == 0:
=======
        
        if self.training and len(data_dict['gt_boxes']) == 0 and self.missing_gt_reselect:
>>>>>>> c97f266b
            new_index = np.random.randint(self.__len__())
            print("Reselect due to excluded gt performed!")
            return self.__getitem__(new_index)

        data_dict.pop('gt_names', None)

        return data_dict

    @staticmethod
    def collate_batch(batch_list, _unused=False):
        data_dict = defaultdict(list)
        for cur_sample in batch_list:
            for key, val in cur_sample.items():
                data_dict[key].append(val)
        batch_size = len(batch_list)
        ret = {}

        for key, val in data_dict.items():
            try:
                if key in ['voxels', 'voxel_num_points']:
                    ret[key] = np.concatenate(val, axis=0)
                elif key in ['points', 'voxel_coords']:
                    coors = []
                    for i, coor in enumerate(val):
                        coor_pad = np.pad(coor, ((0, 0), (1, 0)), mode='constant', constant_values=i)
                        coors.append(coor_pad)
                    ret[key] = np.concatenate(coors, axis=0)
                elif key in ['gt_boxes']:
                    max_gt = max([len(x) for x in val])
                    batch_gt_boxes3d = np.zeros((batch_size, max_gt, val[0].shape[-1]), dtype=np.float32)
                    for k in range(batch_size):
                        batch_gt_boxes3d[k, :val[k].__len__(), :] = val[k]
                    ret[key] = batch_gt_boxes3d
                elif key in ['gt_boxes2d']:
                    max_boxes = 0
                    max_boxes = max([len(x) for x in val])
                    batch_boxes2d = np.zeros((batch_size, max_boxes, val[0].shape[-1]), dtype=np.float32)
                    for k in range(batch_size):
                        if val[k].size > 0:
                            batch_boxes2d[k, :val[k].__len__(), :] = val[k]
                    ret[key] = batch_boxes2d
                elif key in ["images", "depth_maps"]:
                    # Get largest image size (H, W)
                    max_h = 0
                    max_w = 0
                    for image in val:
                        max_h = max(max_h, image.shape[0])
                        max_w = max(max_w, image.shape[1])

                    # Change size of images
                    images = []
                    for image in val:
                        pad_h = common_utils.get_pad_params(desired_size=max_h, cur_size=image.shape[0])
                        pad_w = common_utils.get_pad_params(desired_size=max_w, cur_size=image.shape[1])
                        pad_width = (pad_h, pad_w)
                        # Pad with nan, to be replaced later in the pipeline.
                        pad_value = np.nan

                        if key == "images":
                            pad_width = (pad_h, pad_w, (0, 0))
                        elif key == "depth_maps":
                            pad_width = (pad_h, pad_w)

                        image_pad = np.pad(image,
                                           pad_width=pad_width,
                                           mode='constant',
                                           constant_values=pad_value)

                        images.append(image_pad)
                    ret[key] = np.stack(images, axis=0)
                else:
                    ret[key] = np.stack(val, axis=0)
            except:
                print('Error in collate_batch: key=%s' % key)
                raise TypeError

        ret['batch_size'] = batch_size
        return ret<|MERGE_RESOLUTION|>--- conflicted
+++ resolved
@@ -134,7 +134,7 @@
                 voxel_coords: optional (num_voxels, 3)
                 voxel_num_points: optional (num_voxels)
                 ...
-        """        
+        """
         if self.training:
             assert 'gt_boxes' in data_dict, 'gt_boxes should be provided for training'
             gt_boxes_mask = np.array([n in self.class_names for n in data_dict['gt_names']], dtype=np.bool_)
@@ -163,13 +163,8 @@
         data_dict = self.data_processor.forward(
             data_dict=data_dict # gt_boxes might be removed here
         )
-<<<<<<< HEAD
-
-        if (self.eval_mode or self.training) and len(data_dict['gt_boxes']) == 0:
-=======
-        
-        if self.training and len(data_dict['gt_boxes']) == 0 and self.missing_gt_reselect:
->>>>>>> c97f266b
+
+        if (self.eval_mode or self.training) and len(data_dict['gt_boxes']) == 0  and self.missing_gt_reselect:
             new_index = np.random.randint(self.__len__())
             print("Reselect due to excluded gt performed!")
             return self.__getitem__(new_index)
