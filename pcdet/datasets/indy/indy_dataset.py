import copy
import pickle
import numpy as np
import open3d as o3d
from skimage import io
from tqdm import tqdm
import os

from . import kitti_utils
from ...ops.roiaware_pool3d import roiaware_pool3d_utils
from ...utils import box_utils, calibration_kitti, common_utils, object3d_kitti
from ..dataset import DatasetTemplate


class IndyDataset(DatasetTemplate):
<<<<<<< HEAD
    def __init__(self, dataset_cfg, class_names, training=True, root_path=None, logger=None, eval_mode=False,
                 test=False, tb_log=None):
=======
    def __init__(self, dataset_cfg, class_names, training=True, root_path=None, logger=None, remove_missing_gt=False):
>>>>>>> c97f266b
        """
        Args:
            root_path:
            dataset_cfg:
            class_names:
            training:
            logger:
        """
        super().__init__(
            dataset_cfg=dataset_cfg, class_names=class_names, training=training, root_path=root_path, logger=logger,
            eval_mode=eval_mode, test=test
        )
        self.split = self.dataset_cfg.DATA_SPLIT[self.mode]
        self.root_split_path = self.root_path / 'training'

        split_dir = self.root_path / 'ImageSets' / (self.split + '.txt')
        self.sample_id_list = [x.strip() for x in open(split_dir).readlines()] if split_dir.exists() else None

        self.tb_log = tb_log
        self.idx_counter = 0

        self.kitti_infos = []
        self.include_kitti_data(self.mode)
        self.original_dataset_size = len(self.kitti_infos)
        self.only_gt_box = False
        if remove_missing_gt:
           self.remove_missing_gt_samples()

    def include_kitti_data(self, mode):
        if self.logger is not None:
            self.logger.info(f"Loading Indy dataset using samples defined in {self.split}.txt")
        else:
            print(f"Loading Indy dataset using samples defined in {self.split}.txt")
        kitti_infos = []

        for info_path in self.dataset_cfg.INFO_PATH[mode]:
            info_path = self.root_path / info_path
            if not info_path.exists():
                continue
            with open(info_path, 'rb') as f:
                infos = pickle.load(f)
                kitti_infos.extend(infos) 

        if self.logger is not None:
            self.logger.info('Total samples for Indy dataset: %d' % (len(kitti_infos)))

        self.kitti_infos.extend(kitti_infos)

    def remove_missing_gt_samples(self):

        self.missing_gt_reselect = False # avoids re-selecting => gt removed below
        self.only_gt_box = True
        tmp = copy.deepcopy(self.data_processor.data_processor_queue)
        self.data_processor.data_processor_queue =tmp[:1]

        new_kitti_info = []
        for i in tqdm(range(len(self.kitti_infos)), desc="Remove data with gt not in range"):
            if len(self.__getitem__(i)['gt_boxes']) > 0: # this entry CAN be used for training
                new_kitti_info.append(self.kitti_infos[i])

        self.kitti_infos = new_kitti_info 
        self.missing_gt_reselect = True
        self.only_gt_box = False
        self.data_processor.data_processor_queue = tmp
        
        if self.logger is not None:
<<<<<<< HEAD
            self.logger.info('Total samples for Indy dataset: %d' % (len(kitti_infos)))
        else:
            print('Total samples for Indy dataset: %d' % (len(kitti_infos)))
=======
            self.logger.info('Total samples for Indy dataset after optimizing: %d' % (len(self.kitti_infos)))

>>>>>>> c97f266b

    def set_split(self, split):
        super().__init__(
            dataset_cfg=self.dataset_cfg, class_names=self.class_names, training=self.training, root_path=self.root_path, logger=self.logger
        )
        self.split = split
        self.root_split_path = self.root_path / 'training'

        split_dir = self.root_path / 'ImageSets' / (self.split + '.txt')
        self.sample_id_list = [x.strip() for x in open(split_dir).readlines()] if split_dir.exists() else None

        if self.logger is not None:
            self.logger.info(f"Set split to {self.split}")
        else:
            print(f"Set split to {self.split}")

    def get_lidar(self, idx):
        lidar_file = self.root_split_path / 'velodyne' / ('%s.pcd' % idx)
        assert lidar_file.exists()
        return np.asarray(o3d.io.read_point_cloud(str(lidar_file), format="pcd").points)

    def get_image(self, idx):
        """
        Loads image for a sample
        Args:
            idx: int, Sample index
        Returns:
            image: (H, W, 3), RGB Image
        """
        img_file = self.root_split_path / 'image_2' / ('%s.png' % idx)
        assert img_file.exists()
        image = io.imread(img_file)
        image = image.astype(np.float32)
        image /= 255.0
        return image

    def get_image_shape(self, idx):
        img_file = self.root_split_path / 'image_2' / ('%s.png' % idx)
        assert img_file.exists()
        return np.array(io.imread(img_file).shape[:2], dtype=np.int32)

    def get_label(self, idx):
        label_file = self.root_split_path / 'label_2' / ('%s.txt' % idx)
        assert label_file.exists()
        return object3d_kitti.get_objects_from_label(label_file)

    def get_depth_map(self, idx):
        """
        Loads depth map for a sample
        Args:
            idx: str, Sample index
        Returns:
            depth: (H, W), Depth map
        """
        depth_file = self.root_split_path / 'depth_2' / ('%s.png' % idx)
        assert depth_file.exists()
        depth = io.imread(depth_file)
        depth = depth.astype(np.float32)
        depth /= 256.0
        return depth

    def get_calib(self, idx):
        calib_file = self.root_split_path / 'calib' / ('%s.txt' % idx)
        assert calib_file.exists()
        return calibration_kitti.Calibration(calib_file)

    def get_road_plane(self, idx):
        plane_file = self.root_split_path / 'planes' / ('%s.txt' % idx)
        if not plane_file.exists():
            return None

        with open(plane_file, 'r') as f:
            lines = f.readlines()
        lines = [float(i) for i in lines[3].split()]
        plane = np.asarray(lines)

        # Ensure normal is always facing up, this is in the rectified camera coordinate
        if plane[1] > 0:
            plane = -plane

        norm = np.linalg.norm(plane[0:3])
        plane = plane / norm
        return plane

    @staticmethod
    def get_fov_flag(pts_rect, img_shape, calib):
        """
        Args:
            pts_rect:
            img_shape:
            calib:

        Returns:

        """
        pts_img, pts_rect_depth = calib.rect_to_img(pts_rect)
        val_flag_1 = np.logical_and(pts_img[:, 0] >= 0, pts_img[:, 0] < img_shape[1])
        val_flag_2 = np.logical_and(pts_img[:, 1] >= 0, pts_img[:, 1] < img_shape[0])
        val_flag_merge = np.logical_and(val_flag_1, val_flag_2)
        pts_valid_flag = np.logical_and(val_flag_merge, pts_rect_depth >= 0)

        return pts_valid_flag

    def get_infos(self, num_workers=4, has_label=True, count_inside_pts=True, sample_id_list=None):
        import concurrent.futures as futures

        def process_single_scene(sample_idx):
            print('%s sample_idx: %s' % (self.split, sample_idx))
            info = {}
            pc_info = {'num_features': 3, 'lidar_idx': sample_idx}
            info['point_cloud'] = pc_info

            if has_label:
                obj_list = self.get_label(sample_idx)
                annotations = {}
                annotations['name'] = np.array([obj.cls_type for obj in obj_list])
                annotations['truncated'] = np.array([obj.truncation for obj in obj_list])
                annotations['occluded'] = np.array([obj.occlusion for obj in obj_list])
                annotations['alpha'] = np.array([obj.alpha for obj in obj_list])
                annotations['bbox'] = np.concatenate([obj.box2d.reshape(1, 4) for obj in obj_list], axis=0)
                annotations['dimensions'] = np.array([[obj.l, obj.w, obj.h] for obj in obj_list])  # lwh (LIDAR!) format
                annotations['location'] = np.concatenate([obj.loc.reshape(1, 3) for obj in obj_list], axis=0)
                annotations['rotation_y'] = np.array([obj.ry for obj in obj_list])
                annotations['score'] = np.array([obj.score for obj in obj_list])
                annotations['difficulty'] = np.array([obj.level for obj in obj_list], np.int32)

                num_objects = len([obj.cls_type for obj in obj_list if obj.cls_type != 'DontCare'])
                num_gt = len(annotations['name'])
                index = list(range(num_objects)) + [-1] * (num_gt - num_objects)
                annotations['index'] = np.array(index, dtype=np.int32)

                loc = annotations['location'][:num_objects]
                dims = annotations['dimensions'][:num_objects]
                rots = annotations['rotation_y'][:num_objects]
<<<<<<< HEAD
=======
                # loc_lidar = calib.rect_to_lidar(loc)
>>>>>>> c97f266b
                loc_lidar = loc
                l, w, h = dims[:, 0:1], dims[:, 1:2], dims[:, 2:3]  # from kitti format!
                #loc_lidar[:, 2] += h[:, 0] / 2  # todo: do we need to add h/2 to the z-location in our case?
                gt_boxes_lidar = np.concatenate([loc_lidar, l, w, h, rots[..., np.newaxis]], axis=1)               
                annotations['gt_boxes_lidar'] = gt_boxes_lidar

                info['annos'] = annotations

                if count_inside_pts:
                    points = self.get_lidar(sample_idx)
                    corners_lidar = box_utils.boxes_to_corners_3d(gt_boxes_lidar)
                    num_points_in_gt = -np.ones(num_gt, dtype=np.int32)

                    for k in range(num_objects):
                        flag = box_utils.in_hull(points, corners_lidar[k])
                        num_points_in_gt[k] = flag.sum()
                    annotations['num_points_in_gt'] = num_points_in_gt

            return info

        sample_id_list = sample_id_list if sample_id_list is not None else self.sample_id_list
        with futures.ThreadPoolExecutor(num_workers) as executor:
            infos = executor.map(process_single_scene, sample_id_list)
        return list(infos)

    def create_groundtruth_database(self, info_path=None, used_classes=None, split='train'):
        import torch

        database_save_path = Path(self.root_path) / ('gt_database' if split == 'train' else ('gt_database_%s' % split))
        db_info_save_path = Path(self.root_path) / ('kitti_dbinfos_%s.pkl' % split)

        database_save_path.mkdir(parents=True, exist_ok=True)
        all_db_infos = {}

        with open(info_path, 'rb') as f:
            infos = pickle.load(f)

        for k in range(len(infos)):
            print('gt_database sample: %d/%d' % (k + 1, len(infos)))
            info = infos[k]
            sample_idx = info['point_cloud']['lidar_idx']
            points = self.get_lidar(sample_idx)
            annos = info['annos']
            names = annos['name']
            difficulty = annos['difficulty']
            bbox = annos['bbox']
            gt_boxes = annos['gt_boxes_lidar']

            num_obj = gt_boxes.shape[0]
            point_indices = roiaware_pool3d_utils.points_in_boxes_cpu(
                torch.from_numpy(points[:, 0:3]), torch.from_numpy(gt_boxes)
            ).numpy()  # (nboxes, npoints)

            for i in range(num_obj):
                filename = '%s_%s_%d.bin' % (sample_idx, names[i], i)
                filepath = database_save_path / filename
                gt_points = points[point_indices[i] > 0]

                gt_points[:, :3] -= gt_boxes[i, :3]
                with open(filepath, 'w') as f:
                    gt_points.tofile(f)

                if (used_classes is None) or names[i] in used_classes:
                    db_path = str(filepath.relative_to(self.root_path))  # gt_database/xxxxx.bin
                    db_info = {'name': names[i], 'path': db_path, 'image_idx': sample_idx, 'gt_idx': i,
                               'box3d_lidar': gt_boxes[i], 'num_points_in_gt': gt_points.shape[0],
                               'difficulty': difficulty[i], 'bbox': bbox[i], 'score': annos['score'][i]}
                    if names[i] in all_db_infos:
                        all_db_infos[names[i]].append(db_info)
                    else:
                        all_db_infos[names[i]] = [db_info]
        for k, v in all_db_infos.items():
            print('Database %s: %d' % (k, len(v)))

        with open(db_info_save_path, 'wb') as f:
            pickle.dump(all_db_infos, f)

    @staticmethod
    def generate_prediction_dicts(batch_dict, pred_dicts, class_names, output_path=None):
        """
        Args:
            batch_dict:
                frame_id:
            pred_dicts: list of pred_dicts
                pred_boxes: (N, 7), Tensor
                pred_scores: (N), Tensor
                pred_labels: (N), Tensor
            class_names:
            output_path:

        Returns:

        """
        def get_template_prediction(num_samples):
            ret_dict = {
                'name': np.zeros(num_samples), 'truncated': np.zeros(num_samples),
                'occluded': np.zeros(num_samples), 'alpha': np.zeros(num_samples),
                'bbox': np.zeros([num_samples, 4]), 'dimensions': np.zeros([num_samples, 3]),
                'location': np.zeros([num_samples, 3]), 'rotation_y': np.zeros(num_samples),
                'score': np.zeros(num_samples), 'boxes_lidar': np.zeros([num_samples, 7])
            }
            return ret_dict

        def generate_single_sample_dict(batch_index, box_dict):
            pred_scores = box_dict['pred_scores'].cpu().numpy()
            pred_boxes = box_dict['pred_boxes'].cpu().numpy()
            pred_labels = box_dict['pred_labels'].cpu().numpy()
            pred_dict = get_template_prediction(pred_scores.shape[0])
            if pred_scores.shape[0] == 0:
                return pred_dict

            pred_boxes_camera = np.concatenate([pred_boxes[:, :6], np.expand_dims(pred_boxes[:, 6], axis=-1)], axis=-1)
            pred_boxes_img = np.zeros(shape=(pred_scores.shape[0], 4))

            pred_dict['name'] = np.array(class_names)[pred_labels - 1]
            pred_dict['alpha'] = -np.arctan2(-pred_boxes[:, 1], pred_boxes[:, 0]) + pred_boxes_camera[:, 6]
            pred_dict['bbox'] = pred_boxes_img
            pred_dict['dimensions'] = pred_boxes_camera[:, 3:6]
            pred_dict['location'] = pred_boxes_camera[:, 0:3]
            pred_dict['rotation_y'] = pred_boxes_camera[:, 6]
            pred_dict['score'] = pred_scores
            pred_dict['boxes_lidar'] = pred_boxes

            return pred_dict

        annos = []
        for index, box_dict in enumerate(pred_dicts):
            frame_id = batch_dict['frame_id'][index]

            single_pred_dict = generate_single_sample_dict(index, box_dict)
            single_pred_dict['frame_id'] = frame_id
            annos.append(single_pred_dict)

            if output_path is not None:
                cur_det_file = output_path / ('%s.txt' % frame_id)
                with open(cur_det_file, 'w') as f:
                    bbox = single_pred_dict['bbox']
                    loc = single_pred_dict['location']
                    dims = single_pred_dict['dimensions']  # lhw -> hwl

                    for idx in range(len(bbox)):
                        print('%s -1 -1 %.4f %.4f %.4f %.4f %.4f %.4f %.4f %.4f %.4f %.4f %.4f %.4f %.4f'
                              % (single_pred_dict['name'][idx], single_pred_dict['alpha'][idx],
                                 bbox[idx][0], bbox[idx][1], bbox[idx][2], bbox[idx][3],
                                 dims[idx][2], dims[idx][1], dims[idx][0], loc[idx][0],
                                 loc[idx][1], loc[idx][2], single_pred_dict['rotation_y'][idx],
                                 single_pred_dict['score'][idx]), file=f)

        return annos

    def evaluation(self, det_annos, class_names, **kwargs):
        if 'annos' not in self.kitti_infos[0].keys():
            return None, {}

        from .kitti_object_eval_python import eval as kitti_eval

        eval_det_annos = copy.deepcopy(det_annos)
        eval_gt_annos = [copy.deepcopy(info['annos']) for info in self.kitti_infos]
        ap_result_str, ap_dict = kitti_eval.get_official_eval_result(eval_gt_annos, eval_det_annos, class_names)

        return ap_result_str, ap_dict

    def __len__(self):
        if self._merge_all_iters_to_one_epoch:
            return len(self.kitti_infos) * self.total_epochs

        return len(self.kitti_infos)

    def __getitem__(self, index):
        # index = 4
        if self.tb_log is not None:
            self.tb_log.add_scalar('train/sample_idx', index, self.idx_counter)
            self.idx_counter += 1
        if self._merge_all_iters_to_one_epoch:
            index = index % len(self.kitti_infos)

        info = copy.deepcopy(self.kitti_infos[index])

        sample_idx = info['point_cloud']['lidar_idx']
        get_item_list = self.dataset_cfg.get('GET_ITEM_LIST', ['points'])

        input_dict = {
            'frame_id': sample_idx,
        }

        if 'annos' in info:
            annos = info['annos']
            annos = common_utils.drop_info_with_name(annos, name='DontCare')
            loc, dims, rots = annos['location'], annos['dimensions'], annos['rotation_y']
            gt_names = annos['name']
            gt_boxes_camera = np.concatenate([loc, dims, rots[..., np.newaxis]], axis=1).astype(np.float32)
            gt_boxes_lidar = np.concatenate([gt_boxes_camera[:, :6], np.expand_dims(gt_boxes_camera[:, 6], axis=-1)], axis=-1)


            input_dict.update({
                'gt_names': gt_names,
                'gt_boxes': gt_boxes_lidar
            })
            if "gt_boxes2d" in get_item_list:
                input_dict['gt_boxes2d'] = annos["bbox"]

            road_plane = self.get_road_plane(sample_idx)
            if road_plane is not None:
                input_dict['road_plane'] = road_plane

        if self.only_gt_box:
            assert len(self.data_processor.data_processor_queue) == 1 # has to be reduced before using this option!
            data_dict = self.prepare_data(data_dict=input_dict) # augmentation also applied at this position.        
            return data_dict
    
        if "points" in get_item_list:
            points = self.get_lidar(sample_idx)
            if self.dataset_cfg.FOV_POINTS_ONLY:
                points = points[:, 0:3]
            input_dict['points'] = points

        if "images" in get_item_list:
            input_dict['images'] = self.get_image(sample_idx)

        if "depth_maps" in get_item_list:
            input_dict['depth_maps'] = self.get_depth_map(sample_idx)

        if "calib_matricies" in get_item_list:
            input_dict["trans_lidar_to_cam"], input_dict["trans_cam_to_img"] = kitti_utils.calib_to_matricies(calib)

<<<<<<< HEAD
        data_dict = self.prepare_data(data_dict=input_dict)
=======
        data_dict = self.prepare_data(data_dict=input_dict) # augmentation also applied at this position.        
>>>>>>> c97f266b
        return data_dict


def create_indy_infos(dataset_cfg, class_names, data_path, save_path, workers=4):
    dataset = IndyDataset(dataset_cfg=dataset_cfg, class_names=class_names, root_path=data_path, training=False)
    train_split, val_split, test_split = 'train', 'val', 'test'

    train_filename = save_path / ('kitti_infos_%s.pkl' % train_split)
    val_filename = save_path / ('kitti_infos_%s.pkl' % val_split)
    test_filename = save_path / ('kitti_infos_%s.pkl' % test_split)

    print('---------------Start to generate data infos---------------')

    dataset.set_split(train_split)
    kitti_infos_train = dataset.get_infos(num_workers=workers, has_label=True, count_inside_pts=True)
    with open(train_filename, 'wb') as f:
        pickle.dump(kitti_infos_train, f)
    print('Kitti info train file is saved to %s' % train_filename)

    dataset.set_split(val_split)
    kitti_infos_val = dataset.get_infos(num_workers=workers, has_label=True, count_inside_pts=True)
    with open(val_filename, 'wb') as f:
        pickle.dump(kitti_infos_val, f)
    print('Kitti info val file is saved to %s' % val_filename)

    dataset.set_split(test_split)
    kitti_infos_test = dataset.get_infos(num_workers=workers, has_label=True, count_inside_pts=True)
    with open(test_filename, 'wb') as f:
        pickle.dump(kitti_infos_test, f)
    print('Kitti info test file is saved to %s' % test_filename)

    print('---------------Start create groundtruth database for data augmentation---------------')
    dataset.set_split(train_split)
    dataset.create_groundtruth_database(train_filename, split=train_split)

    print('---------------Data preparation Done---------------')


if __name__ == '__main__':
    import sys
    if sys.argv.__len__() > 1 and sys.argv[1] == 'create_indy_infos':
        import yaml
        from pathlib import Path
        from easydict import EasyDict
        dataset_cfg = EasyDict(yaml.safe_load(open(sys.argv[2])))
        ROOT_DIR = (Path(__file__).resolve().parent / '../../../').resolve()
        create_indy_infos(
            dataset_cfg=dataset_cfg,
            class_names=['Car'],
            data_path=ROOT_DIR / 'data' / 'indy',
            save_path=ROOT_DIR / 'data' / 'indy'
        )
<|MERGE_RESOLUTION|>--- conflicted
+++ resolved
@@ -1,515 +1,498 @@
-import copy
-import pickle
-import numpy as np
-import open3d as o3d
-from skimage import io
-from tqdm import tqdm
-import os
-
-from . import kitti_utils
-from ...ops.roiaware_pool3d import roiaware_pool3d_utils
-from ...utils import box_utils, calibration_kitti, common_utils, object3d_kitti
-from ..dataset import DatasetTemplate
-
-
-class IndyDataset(DatasetTemplate):
-<<<<<<< HEAD
-    def __init__(self, dataset_cfg, class_names, training=True, root_path=None, logger=None, eval_mode=False,
-                 test=False, tb_log=None):
-=======
-    def __init__(self, dataset_cfg, class_names, training=True, root_path=None, logger=None, remove_missing_gt=False):
->>>>>>> c97f266b
-        """
-        Args:
-            root_path:
-            dataset_cfg:
-            class_names:
-            training:
-            logger:
-        """
-        super().__init__(
-            dataset_cfg=dataset_cfg, class_names=class_names, training=training, root_path=root_path, logger=logger,
-            eval_mode=eval_mode, test=test
-        )
-        self.split = self.dataset_cfg.DATA_SPLIT[self.mode]
-        self.root_split_path = self.root_path / 'training'
-
-        split_dir = self.root_path / 'ImageSets' / (self.split + '.txt')
-        self.sample_id_list = [x.strip() for x in open(split_dir).readlines()] if split_dir.exists() else None
-
-        self.tb_log = tb_log
-        self.idx_counter = 0
-
-        self.kitti_infos = []
-        self.include_kitti_data(self.mode)
-        self.original_dataset_size = len(self.kitti_infos)
-        self.only_gt_box = False
-        if remove_missing_gt:
-           self.remove_missing_gt_samples()
-
-    def include_kitti_data(self, mode):
-        if self.logger is not None:
-            self.logger.info(f"Loading Indy dataset using samples defined in {self.split}.txt")
-        else:
-            print(f"Loading Indy dataset using samples defined in {self.split}.txt")
-        kitti_infos = []
-
-        for info_path in self.dataset_cfg.INFO_PATH[mode]:
-            info_path = self.root_path / info_path
-            if not info_path.exists():
-                continue
-            with open(info_path, 'rb') as f:
-                infos = pickle.load(f)
-                kitti_infos.extend(infos) 
-
-        if self.logger is not None:
-            self.logger.info('Total samples for Indy dataset: %d' % (len(kitti_infos)))
-
-        self.kitti_infos.extend(kitti_infos)
-
-    def remove_missing_gt_samples(self):
-
-        self.missing_gt_reselect = False # avoids re-selecting => gt removed below
-        self.only_gt_box = True
-        tmp = copy.deepcopy(self.data_processor.data_processor_queue)
-        self.data_processor.data_processor_queue =tmp[:1]
-
-        new_kitti_info = []
-        for i in tqdm(range(len(self.kitti_infos)), desc="Remove data with gt not in range"):
-            if len(self.__getitem__(i)['gt_boxes']) > 0: # this entry CAN be used for training
-                new_kitti_info.append(self.kitti_infos[i])
-
-        self.kitti_infos = new_kitti_info 
-        self.missing_gt_reselect = True
-        self.only_gt_box = False
-        self.data_processor.data_processor_queue = tmp
-        
-        if self.logger is not None:
-<<<<<<< HEAD
-            self.logger.info('Total samples for Indy dataset: %d' % (len(kitti_infos)))
-        else:
-            print('Total samples for Indy dataset: %d' % (len(kitti_infos)))
-=======
-            self.logger.info('Total samples for Indy dataset after optimizing: %d' % (len(self.kitti_infos)))
-
->>>>>>> c97f266b
-
-    def set_split(self, split):
-        super().__init__(
-            dataset_cfg=self.dataset_cfg, class_names=self.class_names, training=self.training, root_path=self.root_path, logger=self.logger
-        )
-        self.split = split
-        self.root_split_path = self.root_path / 'training'
-
-        split_dir = self.root_path / 'ImageSets' / (self.split + '.txt')
-        self.sample_id_list = [x.strip() for x in open(split_dir).readlines()] if split_dir.exists() else None
-
-        if self.logger is not None:
-            self.logger.info(f"Set split to {self.split}")
-        else:
-            print(f"Set split to {self.split}")
-
-    def get_lidar(self, idx):
-        lidar_file = self.root_split_path / 'velodyne' / ('%s.pcd' % idx)
-        assert lidar_file.exists()
-        return np.asarray(o3d.io.read_point_cloud(str(lidar_file), format="pcd").points)
-
-    def get_image(self, idx):
-        """
-        Loads image for a sample
-        Args:
-            idx: int, Sample index
-        Returns:
-            image: (H, W, 3), RGB Image
-        """
-        img_file = self.root_split_path / 'image_2' / ('%s.png' % idx)
-        assert img_file.exists()
-        image = io.imread(img_file)
-        image = image.astype(np.float32)
-        image /= 255.0
-        return image
-
-    def get_image_shape(self, idx):
-        img_file = self.root_split_path / 'image_2' / ('%s.png' % idx)
-        assert img_file.exists()
-        return np.array(io.imread(img_file).shape[:2], dtype=np.int32)
-
-    def get_label(self, idx):
-        label_file = self.root_split_path / 'label_2' / ('%s.txt' % idx)
-        assert label_file.exists()
-        return object3d_kitti.get_objects_from_label(label_file)
-
-    def get_depth_map(self, idx):
-        """
-        Loads depth map for a sample
-        Args:
-            idx: str, Sample index
-        Returns:
-            depth: (H, W), Depth map
-        """
-        depth_file = self.root_split_path / 'depth_2' / ('%s.png' % idx)
-        assert depth_file.exists()
-        depth = io.imread(depth_file)
-        depth = depth.astype(np.float32)
-        depth /= 256.0
-        return depth
-
-    def get_calib(self, idx):
-        calib_file = self.root_split_path / 'calib' / ('%s.txt' % idx)
-        assert calib_file.exists()
-        return calibration_kitti.Calibration(calib_file)
-
-    def get_road_plane(self, idx):
-        plane_file = self.root_split_path / 'planes' / ('%s.txt' % idx)
-        if not plane_file.exists():
-            return None
-
-        with open(plane_file, 'r') as f:
-            lines = f.readlines()
-        lines = [float(i) for i in lines[3].split()]
-        plane = np.asarray(lines)
-
-        # Ensure normal is always facing up, this is in the rectified camera coordinate
-        if plane[1] > 0:
-            plane = -plane
-
-        norm = np.linalg.norm(plane[0:3])
-        plane = plane / norm
-        return plane
-
-    @staticmethod
-    def get_fov_flag(pts_rect, img_shape, calib):
-        """
-        Args:
-            pts_rect:
-            img_shape:
-            calib:
-
-        Returns:
-
-        """
-        pts_img, pts_rect_depth = calib.rect_to_img(pts_rect)
-        val_flag_1 = np.logical_and(pts_img[:, 0] >= 0, pts_img[:, 0] < img_shape[1])
-        val_flag_2 = np.logical_and(pts_img[:, 1] >= 0, pts_img[:, 1] < img_shape[0])
-        val_flag_merge = np.logical_and(val_flag_1, val_flag_2)
-        pts_valid_flag = np.logical_and(val_flag_merge, pts_rect_depth >= 0)
-
-        return pts_valid_flag
-
-    def get_infos(self, num_workers=4, has_label=True, count_inside_pts=True, sample_id_list=None):
-        import concurrent.futures as futures
-
-        def process_single_scene(sample_idx):
-            print('%s sample_idx: %s' % (self.split, sample_idx))
-            info = {}
-            pc_info = {'num_features': 3, 'lidar_idx': sample_idx}
-            info['point_cloud'] = pc_info
-
-            if has_label:
-                obj_list = self.get_label(sample_idx)
-                annotations = {}
-                annotations['name'] = np.array([obj.cls_type for obj in obj_list])
-                annotations['truncated'] = np.array([obj.truncation for obj in obj_list])
-                annotations['occluded'] = np.array([obj.occlusion for obj in obj_list])
-                annotations['alpha'] = np.array([obj.alpha for obj in obj_list])
-                annotations['bbox'] = np.concatenate([obj.box2d.reshape(1, 4) for obj in obj_list], axis=0)
-                annotations['dimensions'] = np.array([[obj.l, obj.w, obj.h] for obj in obj_list])  # lwh (LIDAR!) format
-                annotations['location'] = np.concatenate([obj.loc.reshape(1, 3) for obj in obj_list], axis=0)
-                annotations['rotation_y'] = np.array([obj.ry for obj in obj_list])
-                annotations['score'] = np.array([obj.score for obj in obj_list])
-                annotations['difficulty'] = np.array([obj.level for obj in obj_list], np.int32)
-
-                num_objects = len([obj.cls_type for obj in obj_list if obj.cls_type != 'DontCare'])
-                num_gt = len(annotations['name'])
-                index = list(range(num_objects)) + [-1] * (num_gt - num_objects)
-                annotations['index'] = np.array(index, dtype=np.int32)
-
-                loc = annotations['location'][:num_objects]
-                dims = annotations['dimensions'][:num_objects]
-                rots = annotations['rotation_y'][:num_objects]
-<<<<<<< HEAD
-=======
-                # loc_lidar = calib.rect_to_lidar(loc)
->>>>>>> c97f266b
-                loc_lidar = loc
-                l, w, h = dims[:, 0:1], dims[:, 1:2], dims[:, 2:3]  # from kitti format!
-                #loc_lidar[:, 2] += h[:, 0] / 2  # todo: do we need to add h/2 to the z-location in our case?
-                gt_boxes_lidar = np.concatenate([loc_lidar, l, w, h, rots[..., np.newaxis]], axis=1)               
-                annotations['gt_boxes_lidar'] = gt_boxes_lidar
-
-                info['annos'] = annotations
-
-                if count_inside_pts:
-                    points = self.get_lidar(sample_idx)
-                    corners_lidar = box_utils.boxes_to_corners_3d(gt_boxes_lidar)
-                    num_points_in_gt = -np.ones(num_gt, dtype=np.int32)
-
-                    for k in range(num_objects):
-                        flag = box_utils.in_hull(points, corners_lidar[k])
-                        num_points_in_gt[k] = flag.sum()
-                    annotations['num_points_in_gt'] = num_points_in_gt
-
-            return info
-
-        sample_id_list = sample_id_list if sample_id_list is not None else self.sample_id_list
-        with futures.ThreadPoolExecutor(num_workers) as executor:
-            infos = executor.map(process_single_scene, sample_id_list)
-        return list(infos)
-
-    def create_groundtruth_database(self, info_path=None, used_classes=None, split='train'):
-        import torch
-
-        database_save_path = Path(self.root_path) / ('gt_database' if split == 'train' else ('gt_database_%s' % split))
-        db_info_save_path = Path(self.root_path) / ('kitti_dbinfos_%s.pkl' % split)
-
-        database_save_path.mkdir(parents=True, exist_ok=True)
-        all_db_infos = {}
-
-        with open(info_path, 'rb') as f:
-            infos = pickle.load(f)
-
-        for k in range(len(infos)):
-            print('gt_database sample: %d/%d' % (k + 1, len(infos)))
-            info = infos[k]
-            sample_idx = info['point_cloud']['lidar_idx']
-            points = self.get_lidar(sample_idx)
-            annos = info['annos']
-            names = annos['name']
-            difficulty = annos['difficulty']
-            bbox = annos['bbox']
-            gt_boxes = annos['gt_boxes_lidar']
-
-            num_obj = gt_boxes.shape[0]
-            point_indices = roiaware_pool3d_utils.points_in_boxes_cpu(
-                torch.from_numpy(points[:, 0:3]), torch.from_numpy(gt_boxes)
-            ).numpy()  # (nboxes, npoints)
-
-            for i in range(num_obj):
-                filename = '%s_%s_%d.bin' % (sample_idx, names[i], i)
-                filepath = database_save_path / filename
-                gt_points = points[point_indices[i] > 0]
-
-                gt_points[:, :3] -= gt_boxes[i, :3]
-                with open(filepath, 'w') as f:
-                    gt_points.tofile(f)
-
-                if (used_classes is None) or names[i] in used_classes:
-                    db_path = str(filepath.relative_to(self.root_path))  # gt_database/xxxxx.bin
-                    db_info = {'name': names[i], 'path': db_path, 'image_idx': sample_idx, 'gt_idx': i,
-                               'box3d_lidar': gt_boxes[i], 'num_points_in_gt': gt_points.shape[0],
-                               'difficulty': difficulty[i], 'bbox': bbox[i], 'score': annos['score'][i]}
-                    if names[i] in all_db_infos:
-                        all_db_infos[names[i]].append(db_info)
-                    else:
-                        all_db_infos[names[i]] = [db_info]
-        for k, v in all_db_infos.items():
-            print('Database %s: %d' % (k, len(v)))
-
-        with open(db_info_save_path, 'wb') as f:
-            pickle.dump(all_db_infos, f)
-
-    @staticmethod
-    def generate_prediction_dicts(batch_dict, pred_dicts, class_names, output_path=None):
-        """
-        Args:
-            batch_dict:
-                frame_id:
-            pred_dicts: list of pred_dicts
-                pred_boxes: (N, 7), Tensor
-                pred_scores: (N), Tensor
-                pred_labels: (N), Tensor
-            class_names:
-            output_path:
-
-        Returns:
-
-        """
-        def get_template_prediction(num_samples):
-            ret_dict = {
-                'name': np.zeros(num_samples), 'truncated': np.zeros(num_samples),
-                'occluded': np.zeros(num_samples), 'alpha': np.zeros(num_samples),
-                'bbox': np.zeros([num_samples, 4]), 'dimensions': np.zeros([num_samples, 3]),
-                'location': np.zeros([num_samples, 3]), 'rotation_y': np.zeros(num_samples),
-                'score': np.zeros(num_samples), 'boxes_lidar': np.zeros([num_samples, 7])
-            }
-            return ret_dict
-
-        def generate_single_sample_dict(batch_index, box_dict):
-            pred_scores = box_dict['pred_scores'].cpu().numpy()
-            pred_boxes = box_dict['pred_boxes'].cpu().numpy()
-            pred_labels = box_dict['pred_labels'].cpu().numpy()
-            pred_dict = get_template_prediction(pred_scores.shape[0])
-            if pred_scores.shape[0] == 0:
-                return pred_dict
-
-            pred_boxes_camera = np.concatenate([pred_boxes[:, :6], np.expand_dims(pred_boxes[:, 6], axis=-1)], axis=-1)
-            pred_boxes_img = np.zeros(shape=(pred_scores.shape[0], 4))
-
-            pred_dict['name'] = np.array(class_names)[pred_labels - 1]
-            pred_dict['alpha'] = -np.arctan2(-pred_boxes[:, 1], pred_boxes[:, 0]) + pred_boxes_camera[:, 6]
-            pred_dict['bbox'] = pred_boxes_img
-            pred_dict['dimensions'] = pred_boxes_camera[:, 3:6]
-            pred_dict['location'] = pred_boxes_camera[:, 0:3]
-            pred_dict['rotation_y'] = pred_boxes_camera[:, 6]
-            pred_dict['score'] = pred_scores
-            pred_dict['boxes_lidar'] = pred_boxes
-
-            return pred_dict
-
-        annos = []
-        for index, box_dict in enumerate(pred_dicts):
-            frame_id = batch_dict['frame_id'][index]
-
-            single_pred_dict = generate_single_sample_dict(index, box_dict)
-            single_pred_dict['frame_id'] = frame_id
-            annos.append(single_pred_dict)
-
-            if output_path is not None:
-                cur_det_file = output_path / ('%s.txt' % frame_id)
-                with open(cur_det_file, 'w') as f:
-                    bbox = single_pred_dict['bbox']
-                    loc = single_pred_dict['location']
-                    dims = single_pred_dict['dimensions']  # lhw -> hwl
-
-                    for idx in range(len(bbox)):
-                        print('%s -1 -1 %.4f %.4f %.4f %.4f %.4f %.4f %.4f %.4f %.4f %.4f %.4f %.4f %.4f'
-                              % (single_pred_dict['name'][idx], single_pred_dict['alpha'][idx],
-                                 bbox[idx][0], bbox[idx][1], bbox[idx][2], bbox[idx][3],
-                                 dims[idx][2], dims[idx][1], dims[idx][0], loc[idx][0],
-                                 loc[idx][1], loc[idx][2], single_pred_dict['rotation_y'][idx],
-                                 single_pred_dict['score'][idx]), file=f)
-
-        return annos
-
-    def evaluation(self, det_annos, class_names, **kwargs):
-        if 'annos' not in self.kitti_infos[0].keys():
-            return None, {}
-
-        from .kitti_object_eval_python import eval as kitti_eval
-
-        eval_det_annos = copy.deepcopy(det_annos)
-        eval_gt_annos = [copy.deepcopy(info['annos']) for info in self.kitti_infos]
-        ap_result_str, ap_dict = kitti_eval.get_official_eval_result(eval_gt_annos, eval_det_annos, class_names)
-
-        return ap_result_str, ap_dict
-
-    def __len__(self):
-        if self._merge_all_iters_to_one_epoch:
-            return len(self.kitti_infos) * self.total_epochs
-
-        return len(self.kitti_infos)
-
-    def __getitem__(self, index):
-        # index = 4
-        if self.tb_log is not None:
-            self.tb_log.add_scalar('train/sample_idx', index, self.idx_counter)
-            self.idx_counter += 1
-        if self._merge_all_iters_to_one_epoch:
-            index = index % len(self.kitti_infos)
-
-        info = copy.deepcopy(self.kitti_infos[index])
-
-        sample_idx = info['point_cloud']['lidar_idx']
-        get_item_list = self.dataset_cfg.get('GET_ITEM_LIST', ['points'])
-
-        input_dict = {
-            'frame_id': sample_idx,
-        }
-
-        if 'annos' in info:
-            annos = info['annos']
-            annos = common_utils.drop_info_with_name(annos, name='DontCare')
-            loc, dims, rots = annos['location'], annos['dimensions'], annos['rotation_y']
-            gt_names = annos['name']
-            gt_boxes_camera = np.concatenate([loc, dims, rots[..., np.newaxis]], axis=1).astype(np.float32)
-            gt_boxes_lidar = np.concatenate([gt_boxes_camera[:, :6], np.expand_dims(gt_boxes_camera[:, 6], axis=-1)], axis=-1)
-
-
-            input_dict.update({
-                'gt_names': gt_names,
-                'gt_boxes': gt_boxes_lidar
-            })
-            if "gt_boxes2d" in get_item_list:
-                input_dict['gt_boxes2d'] = annos["bbox"]
-
-            road_plane = self.get_road_plane(sample_idx)
-            if road_plane is not None:
-                input_dict['road_plane'] = road_plane
-
-        if self.only_gt_box:
-            assert len(self.data_processor.data_processor_queue) == 1 # has to be reduced before using this option!
-            data_dict = self.prepare_data(data_dict=input_dict) # augmentation also applied at this position.        
-            return data_dict
-    
-        if "points" in get_item_list:
-            points = self.get_lidar(sample_idx)
-            if self.dataset_cfg.FOV_POINTS_ONLY:
-                points = points[:, 0:3]
-            input_dict['points'] = points
-
-        if "images" in get_item_list:
-            input_dict['images'] = self.get_image(sample_idx)
-
-        if "depth_maps" in get_item_list:
-            input_dict['depth_maps'] = self.get_depth_map(sample_idx)
-
-        if "calib_matricies" in get_item_list:
-            input_dict["trans_lidar_to_cam"], input_dict["trans_cam_to_img"] = kitti_utils.calib_to_matricies(calib)
-
-<<<<<<< HEAD
-        data_dict = self.prepare_data(data_dict=input_dict)
-=======
-        data_dict = self.prepare_data(data_dict=input_dict) # augmentation also applied at this position.        
->>>>>>> c97f266b
-        return data_dict
-
-
-def create_indy_infos(dataset_cfg, class_names, data_path, save_path, workers=4):
-    dataset = IndyDataset(dataset_cfg=dataset_cfg, class_names=class_names, root_path=data_path, training=False)
-    train_split, val_split, test_split = 'train', 'val', 'test'
-
-    train_filename = save_path / ('kitti_infos_%s.pkl' % train_split)
-    val_filename = save_path / ('kitti_infos_%s.pkl' % val_split)
-    test_filename = save_path / ('kitti_infos_%s.pkl' % test_split)
-
-    print('---------------Start to generate data infos---------------')
-
-    dataset.set_split(train_split)
-    kitti_infos_train = dataset.get_infos(num_workers=workers, has_label=True, count_inside_pts=True)
-    with open(train_filename, 'wb') as f:
-        pickle.dump(kitti_infos_train, f)
-    print('Kitti info train file is saved to %s' % train_filename)
-
-    dataset.set_split(val_split)
-    kitti_infos_val = dataset.get_infos(num_workers=workers, has_label=True, count_inside_pts=True)
-    with open(val_filename, 'wb') as f:
-        pickle.dump(kitti_infos_val, f)
-    print('Kitti info val file is saved to %s' % val_filename)
-
-    dataset.set_split(test_split)
-    kitti_infos_test = dataset.get_infos(num_workers=workers, has_label=True, count_inside_pts=True)
-    with open(test_filename, 'wb') as f:
-        pickle.dump(kitti_infos_test, f)
-    print('Kitti info test file is saved to %s' % test_filename)
-
-    print('---------------Start create groundtruth database for data augmentation---------------')
-    dataset.set_split(train_split)
-    dataset.create_groundtruth_database(train_filename, split=train_split)
-
-    print('---------------Data preparation Done---------------')
-
-
-if __name__ == '__main__':
-    import sys
-    if sys.argv.__len__() > 1 and sys.argv[1] == 'create_indy_infos':
-        import yaml
-        from pathlib import Path
-        from easydict import EasyDict
-        dataset_cfg = EasyDict(yaml.safe_load(open(sys.argv[2])))
-        ROOT_DIR = (Path(__file__).resolve().parent / '../../../').resolve()
-        create_indy_infos(
-            dataset_cfg=dataset_cfg,
-            class_names=['Car'],
-            data_path=ROOT_DIR / 'data' / 'indy',
-            save_path=ROOT_DIR / 'data' / 'indy'
-        )
+import copy
+import pickle
+import numpy as np
+import open3d as o3d
+from skimage import io
+from tqdm import tqdm
+import os
+
+from . import kitti_utils
+from ...ops.roiaware_pool3d import roiaware_pool3d_utils
+from ...utils import box_utils, calibration_kitti, common_utils, object3d_kitti
+from ..dataset import DatasetTemplate
+
+
+class IndyDataset(DatasetTemplate):
+    def __init__(self, dataset_cfg, class_names, training=True, root_path=None, logger=None, remove_missing_gt=False,
+                 eval_mode=False, test=False, tb_log=None):
+        """
+        Args:
+            root_path:
+            dataset_cfg:
+            class_names:
+            training:
+            logger:
+        """
+        super().__init__(
+            dataset_cfg=dataset_cfg, class_names=class_names, training=training, root_path=root_path, logger=logger,
+            eval_mode=eval_mode, test=test
+        )
+        self.split = self.dataset_cfg.DATA_SPLIT[self.mode]
+        self.root_split_path = self.root_path / 'training'
+
+        split_dir = self.root_path / 'ImageSets' / (self.split + '.txt')
+        self.sample_id_list = [x.strip() for x in open(split_dir).readlines()] if split_dir.exists() else None
+
+        self.tb_log = tb_log
+        self.idx_counter = 0
+
+        self.kitti_infos = []
+        self.include_kitti_data(self.mode)
+        self.original_dataset_size = len(self.kitti_infos)
+        self.only_gt_box = False
+        if remove_missing_gt:
+            self.remove_missing_gt_samples()
+
+    def include_kitti_data(self, mode):
+        if self.logger is not None:
+            self.logger.info(f"Loading Indy dataset using samples defined in {self.split}.txt")
+        else:
+            print(f"Loading Indy dataset using samples defined in {self.split}.txt")
+        kitti_infos = []
+
+        for info_path in self.dataset_cfg.INFO_PATH[mode]:
+            info_path = self.root_path / info_path
+            if not info_path.exists():
+                continue
+            with open(info_path, 'rb') as f:
+                infos = pickle.load(f)
+                kitti_infos.extend(infos)
+
+        self.kitti_infos.extend(kitti_infos)
+
+        if self.logger is not None:
+            self.logger.info('Total samples for Indy dataset: %d' % (len(kitti_infos)))
+        else:
+            print('Total samples for Indy dataset: %d' % (len(kitti_infos)))
+
+    def remove_missing_gt_samples(self):
+
+        self.missing_gt_reselect = False # avoids re-selecting => gt removed below
+        self.only_gt_box = True
+        tmp = copy.deepcopy(self.data_processor.data_processor_queue)
+        self.data_processor.data_processor_queue =tmp[:1]
+
+        new_kitti_info = []
+        for i in tqdm(range(len(self.kitti_infos)), desc="Remove data with gt not in range"):
+            if len(self.__getitem__(i)['gt_boxes']) > 0: # this entry CAN be used for training
+                new_kitti_info.append(self.kitti_infos[i])
+
+        self.kitti_infos = new_kitti_info 
+        self.missing_gt_reselect = True
+        self.only_gt_box = False
+        self.data_processor.data_processor_queue = tmp
+        
+        if self.logger is not None:
+            self.logger.info('Total samples for Indy dataset after optimizing: %d' % (len(self.kitti_infos)))
+
+    def set_split(self, split):
+        super().__init__(
+            dataset_cfg=self.dataset_cfg, class_names=self.class_names, training=self.training, root_path=self.root_path, logger=self.logger
+        )
+        self.split = split
+        self.root_split_path = self.root_path / 'training'
+
+        split_dir = self.root_path / 'ImageSets' / (self.split + '.txt')
+        self.sample_id_list = [x.strip() for x in open(split_dir).readlines()] if split_dir.exists() else None
+
+        if self.logger is not None:
+            self.logger.info(f"Set split to {self.split}")
+        else:
+            print(f"Set split to {self.split}")
+
+    def get_lidar(self, idx):
+        lidar_file = self.root_split_path / 'velodyne' / ('%s.pcd' % idx)
+        assert lidar_file.exists()
+        return np.asarray(o3d.io.read_point_cloud(str(lidar_file), format="pcd").points)
+
+    def get_image(self, idx):
+        """
+        Loads image for a sample
+        Args:
+            idx: int, Sample index
+        Returns:
+            image: (H, W, 3), RGB Image
+        """
+        img_file = self.root_split_path / 'image_2' / ('%s.png' % idx)
+        assert img_file.exists()
+        image = io.imread(img_file)
+        image = image.astype(np.float32)
+        image /= 255.0
+        return image
+
+    def get_image_shape(self, idx):
+        img_file = self.root_split_path / 'image_2' / ('%s.png' % idx)
+        assert img_file.exists()
+        return np.array(io.imread(img_file).shape[:2], dtype=np.int32)
+
+    def get_label(self, idx):
+        label_file = self.root_split_path / 'label_2' / ('%s.txt' % idx)
+        assert label_file.exists()
+        return object3d_kitti.get_objects_from_label(label_file)
+
+    def get_depth_map(self, idx):
+        """
+        Loads depth map for a sample
+        Args:
+            idx: str, Sample index
+        Returns:
+            depth: (H, W), Depth map
+        """
+        depth_file = self.root_split_path / 'depth_2' / ('%s.png' % idx)
+        assert depth_file.exists()
+        depth = io.imread(depth_file)
+        depth = depth.astype(np.float32)
+        depth /= 256.0
+        return depth
+
+    def get_calib(self, idx):
+        calib_file = self.root_split_path / 'calib' / ('%s.txt' % idx)
+        assert calib_file.exists()
+        return calibration_kitti.Calibration(calib_file)
+
+    def get_road_plane(self, idx):
+        plane_file = self.root_split_path / 'planes' / ('%s.txt' % idx)
+        if not plane_file.exists():
+            return None
+
+        with open(plane_file, 'r') as f:
+            lines = f.readlines()
+        lines = [float(i) for i in lines[3].split()]
+        plane = np.asarray(lines)
+
+        # Ensure normal is always facing up, this is in the rectified camera coordinate
+        if plane[1] > 0:
+            plane = -plane
+
+        norm = np.linalg.norm(plane[0:3])
+        plane = plane / norm
+        return plane
+
+    @staticmethod
+    def get_fov_flag(pts_rect, img_shape, calib):
+        """
+        Args:
+            pts_rect:
+            img_shape:
+            calib:
+
+        Returns:
+
+        """
+        pts_img, pts_rect_depth = calib.rect_to_img(pts_rect)
+        val_flag_1 = np.logical_and(pts_img[:, 0] >= 0, pts_img[:, 0] < img_shape[1])
+        val_flag_2 = np.logical_and(pts_img[:, 1] >= 0, pts_img[:, 1] < img_shape[0])
+        val_flag_merge = np.logical_and(val_flag_1, val_flag_2)
+        pts_valid_flag = np.logical_and(val_flag_merge, pts_rect_depth >= 0)
+
+        return pts_valid_flag
+
+    def get_infos(self, num_workers=4, has_label=True, count_inside_pts=True, sample_id_list=None):
+        import concurrent.futures as futures
+
+        def process_single_scene(sample_idx):
+            print('%s sample_idx: %s' % (self.split, sample_idx))
+            info = {}
+            pc_info = {'num_features': 3, 'lidar_idx': sample_idx}
+            info['point_cloud'] = pc_info
+
+            if has_label:
+                obj_list = self.get_label(sample_idx)
+                annotations = {}
+                annotations['name'] = np.array([obj.cls_type for obj in obj_list])
+                annotations['truncated'] = np.array([obj.truncation for obj in obj_list])
+                annotations['occluded'] = np.array([obj.occlusion for obj in obj_list])
+                annotations['alpha'] = np.array([obj.alpha for obj in obj_list])
+                annotations['bbox'] = np.concatenate([obj.box2d.reshape(1, 4) for obj in obj_list], axis=0)
+                annotations['dimensions'] = np.array([[obj.l, obj.w, obj.h] for obj in obj_list])  # lwh (LIDAR!) format
+                annotations['location'] = np.concatenate([obj.loc.reshape(1, 3) for obj in obj_list], axis=0)
+                annotations['rotation_y'] = np.array([obj.ry for obj in obj_list])
+                annotations['score'] = np.array([obj.score for obj in obj_list])
+                annotations['difficulty'] = np.array([obj.level for obj in obj_list], np.int32)
+
+                num_objects = len([obj.cls_type for obj in obj_list if obj.cls_type != 'DontCare'])
+                num_gt = len(annotations['name'])
+                index = list(range(num_objects)) + [-1] * (num_gt - num_objects)
+                annotations['index'] = np.array(index, dtype=np.int32)
+
+                loc = annotations['location'][:num_objects]
+                dims = annotations['dimensions'][:num_objects]
+                rots = annotations['rotation_y'][:num_objects]
+                loc_lidar = loc
+                l, w, h = dims[:, 0:1], dims[:, 1:2], dims[:, 2:3]  # from kitti format!
+                #loc_lidar[:, 2] += h[:, 0] / 2  # todo: do we need to add h/2 to the z-location in our case?
+                gt_boxes_lidar = np.concatenate([loc_lidar, l, w, h, rots[..., np.newaxis]], axis=1)               
+                annotations['gt_boxes_lidar'] = gt_boxes_lidar
+
+                info['annos'] = annotations
+
+                if count_inside_pts:
+                    points = self.get_lidar(sample_idx)
+                    corners_lidar = box_utils.boxes_to_corners_3d(gt_boxes_lidar)
+                    num_points_in_gt = -np.ones(num_gt, dtype=np.int32)
+
+                    for k in range(num_objects):
+                        flag = box_utils.in_hull(points, corners_lidar[k])
+                        num_points_in_gt[k] = flag.sum()
+                    annotations['num_points_in_gt'] = num_points_in_gt
+
+            return info
+
+        sample_id_list = sample_id_list if sample_id_list is not None else self.sample_id_list
+        with futures.ThreadPoolExecutor(num_workers) as executor:
+            infos = executor.map(process_single_scene, sample_id_list)
+        return list(infos)
+
+    def create_groundtruth_database(self, info_path=None, used_classes=None, split='train'):
+        import torch
+
+        database_save_path = Path(self.root_path) / ('gt_database' if split == 'train' else ('gt_database_%s' % split))
+        db_info_save_path = Path(self.root_path) / ('kitti_dbinfos_%s.pkl' % split)
+
+        database_save_path.mkdir(parents=True, exist_ok=True)
+        all_db_infos = {}
+
+        with open(info_path, 'rb') as f:
+            infos = pickle.load(f)
+
+        for k in range(len(infos)):
+            print('gt_database sample: %d/%d' % (k + 1, len(infos)))
+            info = infos[k]
+            sample_idx = info['point_cloud']['lidar_idx']
+            points = self.get_lidar(sample_idx)
+            annos = info['annos']
+            names = annos['name']
+            difficulty = annos['difficulty']
+            bbox = annos['bbox']
+            gt_boxes = annos['gt_boxes_lidar']
+
+            num_obj = gt_boxes.shape[0]
+            point_indices = roiaware_pool3d_utils.points_in_boxes_cpu(
+                torch.from_numpy(points[:, 0:3]), torch.from_numpy(gt_boxes)
+            ).numpy()  # (nboxes, npoints)
+
+            for i in range(num_obj):
+                filename = '%s_%s_%d.bin' % (sample_idx, names[i], i)
+                filepath = database_save_path / filename
+                gt_points = points[point_indices[i] > 0]
+
+                gt_points[:, :3] -= gt_boxes[i, :3]
+                with open(filepath, 'w') as f:
+                    gt_points.tofile(f)
+
+                if (used_classes is None) or names[i] in used_classes:
+                    db_path = str(filepath.relative_to(self.root_path))  # gt_database/xxxxx.bin
+                    db_info = {'name': names[i], 'path': db_path, 'image_idx': sample_idx, 'gt_idx': i,
+                               'box3d_lidar': gt_boxes[i], 'num_points_in_gt': gt_points.shape[0],
+                               'difficulty': difficulty[i], 'bbox': bbox[i], 'score': annos['score'][i]}
+                    if names[i] in all_db_infos:
+                        all_db_infos[names[i]].append(db_info)
+                    else:
+                        all_db_infos[names[i]] = [db_info]
+        for k, v in all_db_infos.items():
+            print('Database %s: %d' % (k, len(v)))
+
+        with open(db_info_save_path, 'wb') as f:
+            pickle.dump(all_db_infos, f)
+
+    @staticmethod
+    def generate_prediction_dicts(batch_dict, pred_dicts, class_names, output_path=None):
+        """
+        Args:
+            batch_dict:
+                frame_id:
+            pred_dicts: list of pred_dicts
+                pred_boxes: (N, 7), Tensor
+                pred_scores: (N), Tensor
+                pred_labels: (N), Tensor
+            class_names:
+            output_path:
+
+        Returns:
+
+        """
+        def get_template_prediction(num_samples):
+            ret_dict = {
+                'name': np.zeros(num_samples), 'truncated': np.zeros(num_samples),
+                'occluded': np.zeros(num_samples), 'alpha': np.zeros(num_samples),
+                'bbox': np.zeros([num_samples, 4]), 'dimensions': np.zeros([num_samples, 3]),
+                'location': np.zeros([num_samples, 3]), 'rotation_y': np.zeros(num_samples),
+                'score': np.zeros(num_samples), 'boxes_lidar': np.zeros([num_samples, 7])
+            }
+            return ret_dict
+
+        def generate_single_sample_dict(batch_index, box_dict):
+            pred_scores = box_dict['pred_scores'].cpu().numpy()
+            pred_boxes = box_dict['pred_boxes'].cpu().numpy()
+            pred_labels = box_dict['pred_labels'].cpu().numpy()
+            pred_dict = get_template_prediction(pred_scores.shape[0])
+            if pred_scores.shape[0] == 0:
+                return pred_dict
+
+            pred_boxes_camera = np.concatenate([pred_boxes[:, :6], np.expand_dims(pred_boxes[:, 6], axis=-1)], axis=-1)
+            pred_boxes_img = np.zeros(shape=(pred_scores.shape[0], 4))
+
+            pred_dict['name'] = np.array(class_names)[pred_labels - 1]
+            pred_dict['alpha'] = -np.arctan2(-pred_boxes[:, 1], pred_boxes[:, 0]) + pred_boxes_camera[:, 6]
+            pred_dict['bbox'] = pred_boxes_img
+            pred_dict['dimensions'] = pred_boxes_camera[:, 3:6]
+            pred_dict['location'] = pred_boxes_camera[:, 0:3]
+            pred_dict['rotation_y'] = pred_boxes_camera[:, 6]
+            pred_dict['score'] = pred_scores
+            pred_dict['boxes_lidar'] = pred_boxes
+
+            return pred_dict
+
+        annos = []
+        for index, box_dict in enumerate(pred_dicts):
+            frame_id = batch_dict['frame_id'][index]
+
+            single_pred_dict = generate_single_sample_dict(index, box_dict)
+            single_pred_dict['frame_id'] = frame_id
+            annos.append(single_pred_dict)
+
+            if output_path is not None:
+                cur_det_file = output_path / ('%s.txt' % frame_id)
+                with open(cur_det_file, 'w') as f:
+                    bbox = single_pred_dict['bbox']
+                    loc = single_pred_dict['location']
+                    dims = single_pred_dict['dimensions']  # lhw -> hwl
+
+                    for idx in range(len(bbox)):
+                        print('%s -1 -1 %.4f %.4f %.4f %.4f %.4f %.4f %.4f %.4f %.4f %.4f %.4f %.4f %.4f'
+                              % (single_pred_dict['name'][idx], single_pred_dict['alpha'][idx],
+                                 bbox[idx][0], bbox[idx][1], bbox[idx][2], bbox[idx][3],
+                                 dims[idx][2], dims[idx][1], dims[idx][0], loc[idx][0],
+                                 loc[idx][1], loc[idx][2], single_pred_dict['rotation_y'][idx],
+                                 single_pred_dict['score'][idx]), file=f)
+
+        return annos
+
+    def evaluation(self, det_annos, class_names, **kwargs):
+        if 'annos' not in self.kitti_infos[0].keys():
+            return None, {}
+
+        from .kitti_object_eval_python import eval as kitti_eval
+
+        eval_det_annos = copy.deepcopy(det_annos)
+        eval_gt_annos = [copy.deepcopy(info['annos']) for info in self.kitti_infos]
+        ap_result_str, ap_dict = kitti_eval.get_official_eval_result(eval_gt_annos, eval_det_annos, class_names)
+
+        return ap_result_str, ap_dict
+
+    def __len__(self):
+        if self._merge_all_iters_to_one_epoch:
+            return len(self.kitti_infos) * self.total_epochs
+
+        return len(self.kitti_infos)
+
+    def __getitem__(self, index):
+        # index = 4
+        if self.tb_log is not None:
+            self.tb_log.add_scalar('train/sample_idx', index, self.idx_counter)
+            self.idx_counter += 1
+        if self._merge_all_iters_to_one_epoch:
+            index = index % len(self.kitti_infos)
+
+        info = copy.deepcopy(self.kitti_infos[index])
+
+        sample_idx = info['point_cloud']['lidar_idx']
+        get_item_list = self.dataset_cfg.get('GET_ITEM_LIST', ['points'])
+
+        input_dict = {
+            'frame_id': sample_idx,
+        }
+
+        if 'annos' in info:
+            annos = info['annos']
+            annos = common_utils.drop_info_with_name(annos, name='DontCare')
+            loc, dims, rots = annos['location'], annos['dimensions'], annos['rotation_y']
+            gt_names = annos['name']
+            gt_boxes_camera = np.concatenate([loc, dims, rots[..., np.newaxis]], axis=1).astype(np.float32)
+            gt_boxes_lidar = np.concatenate([gt_boxes_camera[:, :6], np.expand_dims(gt_boxes_camera[:, 6], axis=-1)], axis=-1)
+
+
+            input_dict.update({
+                'gt_names': gt_names,
+                'gt_boxes': gt_boxes_lidar
+            })
+            if "gt_boxes2d" in get_item_list:
+                input_dict['gt_boxes2d'] = annos["bbox"]
+
+            road_plane = self.get_road_plane(sample_idx)
+            if road_plane is not None:
+                input_dict['road_plane'] = road_plane
+
+        if self.only_gt_box:
+            assert len(self.data_processor.data_processor_queue) == 1 # has to be reduced before using this option!
+            data_dict = self.prepare_data(data_dict=input_dict) # augmentation also applied at this position.        
+            return data_dict
+    
+        if "points" in get_item_list:
+            points = self.get_lidar(sample_idx)
+            if self.dataset_cfg.FOV_POINTS_ONLY:
+                points = points[:, 0:3]
+            input_dict['points'] = points
+
+        if "images" in get_item_list:
+            input_dict['images'] = self.get_image(sample_idx)
+
+        if "depth_maps" in get_item_list:
+            input_dict['depth_maps'] = self.get_depth_map(sample_idx)
+
+        if "calib_matricies" in get_item_list:
+            input_dict["trans_lidar_to_cam"], input_dict["trans_cam_to_img"] = kitti_utils.calib_to_matricies(calib)
+
+        data_dict = self.prepare_data(data_dict=input_dict) # augmentation also applied at this position.        
+        return data_dict
+
+
+def create_indy_infos(dataset_cfg, class_names, data_path, save_path, workers=4):
+    dataset = IndyDataset(dataset_cfg=dataset_cfg, class_names=class_names, root_path=data_path, training=False)
+    train_split, val_split, test_split = 'train', 'val', 'test'
+
+    train_filename = save_path / ('kitti_infos_%s.pkl' % train_split)
+    val_filename = save_path / ('kitti_infos_%s.pkl' % val_split)
+    test_filename = save_path / ('kitti_infos_%s.pkl' % test_split)
+
+    print('---------------Start to generate data infos---------------')
+
+    dataset.set_split(train_split)
+    kitti_infos_train = dataset.get_infos(num_workers=workers, has_label=True, count_inside_pts=True)
+    with open(train_filename, 'wb') as f:
+        pickle.dump(kitti_infos_train, f)
+    print('Kitti info train file is saved to %s' % train_filename)
+
+    dataset.set_split(val_split)
+    kitti_infos_val = dataset.get_infos(num_workers=workers, has_label=True, count_inside_pts=True)
+    with open(val_filename, 'wb') as f:
+        pickle.dump(kitti_infos_val, f)
+    print('Kitti info val file is saved to %s' % val_filename)
+
+    dataset.set_split(test_split)
+    kitti_infos_test = dataset.get_infos(num_workers=workers, has_label=True, count_inside_pts=True)
+    with open(test_filename, 'wb') as f:
+        pickle.dump(kitti_infos_test, f)
+    print('Kitti info test file is saved to %s' % test_filename)
+
+    print('---------------Start create groundtruth database for data augmentation---------------')
+    dataset.set_split(train_split)
+    dataset.create_groundtruth_database(train_filename, split=train_split)
+
+    print('---------------Data preparation Done---------------')
+
+
+if __name__ == '__main__':
+    import sys
+    if sys.argv.__len__() > 1 and sys.argv[1] == 'create_indy_infos':
+        import yaml
+        from pathlib import Path
+        from easydict import EasyDict
+        dataset_cfg = EasyDict(yaml.safe_load(open(sys.argv[2])))
+        ROOT_DIR = (Path(__file__).resolve().parent / '../../../').resolve()
+        create_indy_infos(
+            dataset_cfg=dataset_cfg,
+            class_names=['Car'],
+            data_path=ROOT_DIR / 'data' / 'indy',
+            save_path=ROOT_DIR / 'data' / 'indy'
+        )